--- conflicted
+++ resolved
@@ -7762,18 +7762,11 @@
                 D = abs(- 1e-7 * gamma1 * gamma2 * hbar / (r * 10**-10) **3 / (2 * np.pi))
                 D /= 1000
                 if gamma1 == gamma2:
-<<<<<<< HEAD
-                    M2SED = abs(M2_Factor * (4/5) * (3/5) * 1e-14 * gamma1**4 * spin2 * (spin2 + 1) * hbar**2 / ((r * 10**-10) **6))
-                    # factor 4/5 results after powder averaging
-                    M2SED /= 1e6
-                    M2hom = M2SED / (M2_Factor * (4/5))
-=======
                     M2SED = abs(M2_Factor * (4/5) * (9/4) * 1e-14 * gamma1**4 * hbar**2 / ((r * 10**-10) **6))
                     # factor 4/5 results after powder averaging
                     M2SED /= 1e6
                     M2hom = abs((3/5) * 1e-14 * gamma1**4 * spin2 * (spin2 + 1)* hbar**2 / ((r * 10**-10) **6))
                     M2hom /= 1e6
->>>>>>> d64c2fd3
                     M2het = 0
                 else:
                     M2het = abs((4/15) * 1e-14 * gamma1**2 * gamma2**2 * spin2 * (spin2 + 1) * hbar**2 / ((r * 10**-10) **6))
@@ -7791,16 +7784,10 @@
                 r = 1 / abs(D * 1000 / gamma1 / gamma2 / hbar / 1e-7 * (2 * np.pi))**(1.0/3)
                 r *= 1e10
                 if gamma1 == gamma2:
-<<<<<<< HEAD
-                    M2SED = abs(M2_Factor * (4/5) * (3/5) * 1e-14 * gamma1**4 * spin2 * (spin2 + 1) * hbar**2 / ((r * 10**-10) **6))
-                    M2SED /= 1e6
-                    M2hom = M2SED / (M2_Factor * (4/5))
-=======
                     M2SED = abs(M2_Factor * (4/5) * (9/4) * 1e-14 * gamma1**4 * hbar**2 / ((r * 10**-10) **6))
                     M2SED /= 1e6
                     M2hom = abs((3/5) * 1e-14 * gamma1**4 * spin2 * (spin2 + 1)* hbar**2 / ((r * 10**-10) **6))
                     M2hom /= 1e6
->>>>>>> d64c2fd3
                     M2het = 0
                     #factor 4/5 results after powder averaging
                 else:
@@ -7839,13 +7826,9 @@
                     r *= 10**10
                     D = abs(- 1e-7 * gamma1 * gamma2 * hbar / (r * 10**-10) **3 / (2 * np.pi))
                     D /= 1000
-<<<<<<< HEAD
-                    M2SED = M2hom * (M2_Factor * (4/5))
-=======
                     M2SED = abs(M2_Factor * (4/5) * (9/4) * 1e-14 * gamma1**4 * hbar**2 / ((r * 10**-10) **6))
                     M2SED /= 1e6
 
->>>>>>> d64c2fd3
                     M2het = 0.0
                 else:
                     raise SsnakeException("Choose two identical nuclei.")
@@ -7858,23 +7841,14 @@
                 M2hom = 0.0
             else:
                 if gamma1 == gamma2:
-<<<<<<< HEAD
-                    r = abs(M2_Factor * (4/5) * (3/5) * 1e-14 * gamma1**4 * spin2 * (spin2 + 1) * hbar**2 / (M2SED * 10**6))
-                    # factor 4/5 results after powder averaging
-=======
                     r = abs(M2_Factor * (4/5) * (9/4) * 1e-14 * gamma1**4 * hbar**2 / (M2SED * 10**6))
                     # factors 4/5 and 9/4 result from powder averaging
->>>>>>> d64c2fd3
                     r = r**(1/6)
                     r *= 10**10
                     D = abs(- 1e-7 * gamma1 * gamma2 * hbar / (r * 10**-10) **3 / (2 * np.pi))
                     D /= 1000
-<<<<<<< HEAD
-                    M2hom = M2SED / (M2_Factor * (4/5))
-=======
                     M2hom = abs((3/5) * 1e-14 * gamma1**4 * spin2 * (spin2 + 1)* hbar**2 / ((r * 10**-10) **6))
                     M2hom /= 1e6
->>>>>>> d64c2fd3
                     M2het = 0
                     
                 else:
