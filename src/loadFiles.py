#!/usr/bin/env python

# Copyright 2016 - 2017 Bas van Meerten and Wouter Franssen

# This file is part of ssNake.
#
# ssNake is free software: you can redistribute it and/or modify
# it under the terms of the GNU General Public License as published by
# the Free Software Foundation, either version 3 of the License, or
# (at your option) any later version.
#
# ssNake is distributed in the hope that it will be useful,
# but WITHOUT ANY WARRANTY; without even the implied warranty of
# MERCHANTABILITY or FITNESS FOR A PARTICULAR PURPOSE.  See the
# GNU General Public License for more details.
#
# You should have received a copy of the GNU General Public License
# along with ssNake. If not, see <http://www.gnu.org/licenses/>.

import numpy as np
import spectrum_classes as sc
import re
import os


def loading(num, filePath, name=None, realpath=False, dialog=None):
    try:
        if num == 0:
            masterData = loadVarianFile(filePath, name)
        elif num == 1:
            masterData = loadBrukerTopspin(filePath, name)
        elif num == 2:
            masterData = loadChemFile(filePath, name)
        elif num == 3:
            masterData = loadMagritek(filePath, name, realpath)
        elif num == 4:
            masterData = loadSimpsonFile(filePath, name)
        elif num == 5:
            masterData = loadJSONFile(filePath, name)
        elif num == 6:
            masterData = loadMatlabFile(filePath, name)
        elif num == 7:
            masterData = loadBrukerSpectrum(filePath, name)
        elif num == 8:
            masterData = loadPipe(filePath, name)
        elif num == 9:
            masterData = loadJEOLDelta(filePath, name)
        elif num == 10:
            masterData = loadJCAMP(filePath, name)
        elif num == 11:
            if dialog is None:
                return None
            masterData = loadAscii(filePath, name, dialog.dataDimension, dialog.dataSpec, dialog.dataOrder, dialog.delim, dialog.sw)
        elif num == 12:
            masterData = loadMinispec(filePath, name)
        elif num == 13:
            masterData = loadBrukerEPR(filePath, name)
    except Exception:
        return None
    return masterData


def fileTypeCheck(filePath):
    returnVal = 0
    fileBase = ''
    direc = filePath
    if os.path.isfile(filePath):
        filename = os.path.basename(filePath)
        fileBase = os.path.splitext(filename)[0]
        direc = os.path.dirname(filePath)
        if filename.endswith('.fid') or filename.endswith('.spe'):
            with open(filePath, 'r') as f:
                check = int(np.fromfile(f, np.float32, 1))
            if check == 0:
                return (8, filePath, returnVal)  # Suspected NMRpipe format
            else:  # SIMPSON
                return (4, filePath, returnVal)
        elif filename.endswith('.json') or filename.endswith('.JSON'):
            return (5, filePath, returnVal)
        elif filename.endswith('.mat') or filename.endswith('.MAT'):
            return (6, filePath, returnVal)
        elif filename.endswith('.jdf'):  # JEOL delta format
            return (9, filePath, returnVal)
        elif filename.endswith('.dx') or filename.endswith('.jdx') or filename.endswith('.jcamp'):  # JCAMP format
            return (10, filePath, returnVal)
        elif filename.endswith('.sig'):  # Bruker minispec
            return (12, filePath, returnVal)
        returnVal = 1
        direc = os.path.dirname(filePath)
    if os.path.exists(direc + os.path.sep + 'procpar') and os.path.exists(direc + os.path.sep + 'fid'):
        return (0, direc, returnVal)
        # And for varian processed data
    if (os.path.exists(direc + os.path.sep + '..' + os.path.sep + 'procpar') or os.path.exists(direc + os.path.sep + 'procpar')) and os.path.exists(direc + os.path.sep + 'data'):
        return (0, direc, returnVal)
    elif os.path.exists(direc + os.path.sep + 'acqus') and (os.path.exists(direc + os.path.sep + 'fid') or os.path.exists(direc + os.path.sep + 'ser')):
        return (1, direc, returnVal)
    elif os.path.exists(direc + os.path.sep + 'procs') and (os.path.exists(direc + os.path.sep + '1r') or os.path.exists(direc + os.path.sep + '2rr')):
        return (7, direc, returnVal)
    elif os.path.exists(direc + os.path.sep + 'acq') and os.path.exists(direc + os.path.sep + 'data'):
        return (2, direc, returnVal)
    elif os.path.exists(direc + os.path.sep + 'acqu.par'):
        dirFiles = os.listdir(direc)
        files2D = [x for x in dirFiles if '.2d' in x]
        files1D = [x for x in dirFiles if '.1d' in x]
        if len(files2D) != 0 or len(files1D) != 0:
            return (3, direc, returnVal)
    elif os.path.exists(direc + os.path.sep + fileBase + '.spc') and os.path.exists(direc + os.path.sep + fileBase + '.par'):
        return (13, direc + os.path.sep + fileBase, returnVal)
    elif os.path.isfile(filePath):  # If not recognised, load as ascii
        return (11, filePath, returnVal)
    return (None, filePath, 2)


def loadVarianFile(filePath, name=''):
    from struct import unpack
    if os.path.isfile(filePath):
        Dir = os.path.dirname(filePath)
    else:
        Dir = filePath
    freq = 0
    sw = 1
    sw1 = 1
    freq1 = 0  # intialize second dimension freqency as 0
<<<<<<< HEAD
    phfid = 0

=======
>>>>>>> 4cdf4be8
    if os.path.exists(Dir + os.path.sep + 'procpar'):
        file = Dir + os.path.sep + 'procpar'
    elif os.path.exists(Dir + os.path.sep + '..' + os.path.sep + 'procpar'):
        file = Dir + os.path.sep + '..' + os.path.sep + 'procpar'
    else:
        file = None
    if file is not None:
        with open(file, 'r') as f:
            data = f.read().split('\n')
        indirectRef = ''
        for s in range(0, len(data)):
            if data[s].startswith('sfrq '):
                freq = float(data[s + 1].split()[1]) * 1e6
            elif data[s].startswith('refsource1 '):
                indirectRef = data[s + 1].split()[1][1:-1]
            elif data[s].startswith('sw '):
                sw = float(data[s + 1].split()[1])
            elif data[s].startswith('sw1 '):
                sw1 = float(data[s + 1].split()[1])
            elif data[s].startswith('reffrq '):
                reffreq = float(data[s + 1].split()[1]) * 1e6
            elif data[s].startswith('reffrq1 '):
                reffreq1 = float(data[s + 1].split()[1]) * 1e6
            elif data[s].startswith('phfid '):
<<<<<<< HEAD
                if int(data[s].split()[-2]): #if on
                    phfid = float(data[s + 1].split()[1]) 
=======
                if int(data[s].split()[-2]):  # if on
                    phfid = float(data[s + 1].split()[1])
                else:
                    phfid = 0
>>>>>>> 4cdf4be8
            elif data[s].startswith('rp '):
                rp = float(data[s + 1].split()[1])
        if indirectRef:
            for s in range(0, len(data)):  # Extra loop to get freq in indirect dimension
                if data[s].startswith(indirectRef + " "):
                    freq1 = float(data[s + 1].split()[1]) * 1e6
<<<<<<< HEAD
                
=======
>>>>>>> 4cdf4be8
    if os.path.exists(Dir + os.path.sep + 'fid'):
        datafile = Dir + os.path.sep + 'fid'
        filePath = datafile
    elif os.path.exists(Dir + os.path.sep + 'data'):
        datafile = Dir + os.path.sep + 'data'
        filePath = datafile
    with open(datafile, "rb") as f:
        raw = np.fromfile(f, np.int32, 6)
        nblocks = unpack('>l', raw[0])[0]
        ntraces = unpack('>l', raw[1])[0]
        npoints = unpack('>l', raw[2])[0]
        ebytes = unpack('>l', raw[3])[0]
        tbytes = unpack('>l', raw[4])[0]
        bbytes = unpack('>l', raw[5])[0]
        raw = np.fromfile(f, np.int16, 2)
        status = unpack('>h', raw[1])[0]
        spec = bool(int(bin(status)[-2]))
        raw = np.fromfile(f, np.int32, 1)
        nbheaders = unpack('>l', raw[0])[0]
        SizeTD2 = npoints
        SizeTD1 = nblocks * ntraces
        fid32 = int(bin(status)[-3])
        fidfloat = int(bin(status)[-4])
        hypercomplex = bool(bin(status)[-5])
<<<<<<< HEAD
        
        if not fid32 and fidfloat:  # only for `newest' format, use fast routine
            flipped = bool(bin(status)[-10])
            totalpoints = (ntraces * npoints + nbheaders**2 * 7)*nblocks
            fid = np.fromfile(f, np.float32, totalpoints)
            fid = fid.newbyteorder('>f')
=======
        if not fid32 and fidfloat:  # only for `newest' format, use fast routine
            flipped = bool(bin(status)[-10])
            totalpoints = (ntraces * npoints + nbheaders**2 * 7) * nblocks
            raw = np.fromfile(f, np.float32, totalpoints)
            a = raw.newbyteorder('>f')
#                print(bin(status)[-10])
>>>>>>> 4cdf4be8
            if not spec or (spec and not hypercomplex):
                fid = fid.reshape(nblocks, int(totalpoints / nblocks))
                fid = fid[:, 7::]
                fid = fid[:, ::2] - 1j * fid[:, 1::2]
            else:
<<<<<<< HEAD
                fid = fid[nbheaders*7::4] - 1j * fid[nbheaders*7+1::4]
                fid = fid.reshape(int(SizeTD1/4),SizeTD2)
=======
                fid = a[nbheaders * 7::4] - 1j * a[nbheaders * 7 + 1::4]
                fid = fid.reshape(int(SizeTD1 / 4), SizeTD2)
>>>>>>> 4cdf4be8
                if flipped:
                    fid = np.fliplr(fid)
        elif fid32 and not fidfloat:  # for VNMRJ 2 data
<<<<<<< HEAD
            totalpoints = (ntraces * npoints + nbheaders**2 * 7)*nblocks
            fid = np.fromfile(f, np.int32, totalpoints)
            fid = fid.newbyteorder('>l')
            fid = fid.reshape(nblocks, int(totalpoints / nblocks))
            fid = fid[:, 7::]
            fid = fid[:, ::2] - 1j * fid[:, 1::2]
=======
            totalpoints = (ntraces * npoints + nbheaders**2 * 7) * nblocks
            raw = np.fromfile(f, np.int32, totalpoints)
            a = raw.newbyteorder('>l')
            a = a.reshape(nblocks, int(totalpoints / nblocks))
            a = a[:, 7::]
            fid = a[:, ::2] - 1j * a[:, 1::2]
>>>>>>> 4cdf4be8
        else:  # use slow, but robust routine
            for iter1 in range(0, nblocks):
                b = []
                for iter2 in range(0, nbheaders):
                    raw = np.fromfile(f, np.int16, nbheaders * 14)
                if not fid32 and not fidfloat:
                    raw = np.fromfile(f, np.int16, ntraces * npoints)
                    for iter3 in raw:
                        b.append(unpack('>h', iter3)[0])
                elif fid32 and not fidfloat:
                    raw = np.fromfile(f, np.int32, ntraces * npoints)
                    for iter3 in raw:
                        b.append(unpack('>l', iter3)[0])
                else:
                    raw = np.fromfile(f, np.float32, ntraces * npoints)
                    for iter3 in raw:
                        b.append(unpack('>f', iter3)[0])
                b = np.array(b)
                if(len(b) != ntraces * npoints):
                    b.append(np.zeros(ntraces * npoints - len(b)))
                a.append(b)
            a = np.complex128(a)
            fid = a[:, ::2] - 1j * a[:, 1::2]
    fid = fid * np.exp((rp + phfid) / 180 * np.pi * 1j)  # apply zero order phase
    if SizeTD1 is 1:
        fid = fid[0][:]
        if spec:  # flip if spectrum
            fid = np.flipud(fid)
        masterData = sc.Spectrum(name, fid, (0, filePath), [freq], [sw], [bool(int(spec))], ref=[reffreq])
    else:
        masterData = sc.Spectrum(name, fid, (0, filePath), [freq1, freq], [sw1, sw], [bool(int(spec))] * 2, ref=[reffreq1, reffreq])
    masterData.addHistory("Varian data loaded from " + filePath)
    return masterData


<<<<<<< HEAD
            spec = int(header[220])  # 1 if ft, 0 if time
            freq = header[119] * 1e6
            sw = header[100]
            reference = header[101]  # frequency of last point in Hz

        sidefreq = -np.floor(NumberofPoints / 2) / NumberofPoints * sw  # frequency of last point on axis
        ref = sidefreq + freq - reference
        if spec == 1:
            data = np.flipud(data)

        masterData = sc.Spectrum(name, data, (8, filePath), [freq], [sw], [spec], ref=[ref])
        masterData.addHistory("NMRpipe data loaded from " + filePath)
        return masterData        
=======
def loadPipe(filePath, name=''):
    with open(filePath, 'r') as f:
        header = np.fromfile(f, np.float32, 512)
        NumberofPoints = int(header[99])
        data = np.fromfile(f, np.float32, NumberofPoints)
        if int(header[106]) == 0:  # if complex
            data = data + 1j * np.fromfile(f, np.float32, NumberofPoints)
        spec = int(header[220])  # 1 if ft, 0 if time
        freq = header[119] * 1e6
        sw = header[100]
        reference = header[101]  # frequency of last point in Hz
    sidefreq = -np.floor(NumberofPoints / 2) / NumberofPoints * sw  # freqeuency of last point on axis
    ref = sidefreq + freq - reference
    if spec == 1:
        data = np.flipud(data)
    masterData = sc.Spectrum(name, data, (8, filePath), [freq], [sw], [spec], ref=[ref])
    masterData.addHistory("NMRpipe data loaded from " + filePath)
    return masterData
>>>>>>> 4cdf4be8


def loadJEOLDelta(filePath, name=''):
    from struct import unpack
    with open(filePath, "rb") as f:
        file_identifier = f.read(8)
        endian = unpack('>B', f.read(1))[0]
        f.read(3)  # placeholder to get rid of unused data
        data_dimension_number = unpack('>B', f.read(1))[0]
        data_dimension_exist = unpack('>B', f.read(1))[0]
        data_type = unpack('>B', f.read(1))[0]
        f.read(1)  # placeholder to get rid of unused data
        translate = np.fromfile(f, '>B', 8)
        data_axis_type = np.fromfile(f, '>B', 8)
        data_units = np.fromfile(f, '>B', 16).reshape(8, 2)  # Reshape for later unit extraction
        title = f.read(76)
        f.read(52)
        # 176
        data_points = np.fromfile(f, '>I', 8)
        data_offset_start = np.fromfile(f, '>I', 8)
        data_offset_stop = np.fromfile(f, '>I', 8)
        data_axis_start = np.fromfile(f, '>d', 8)
        data_axis_stop = np.fromfile(f, '>d', 8)
        # 400
        f.read(664)
        base_freq = np.fromfile(f, '>d', 8)
        # 1128
        zero_point = np.fromfile(f, '>d', 8)
        reverse = np.fromfile(f, '>B', 8)
        # 1200
        f.read(12)
        param_start = np.fromfile(f, '>I', 1)[0]
        param_length = np.fromfile(f, '>I', 1)[0]
        # 1220
        f.read(64)
        data_start = np.fromfile(f, '>I', 1)[0]
        data_length = np.fromfile(f, '>Q', 1)[0]
        # 1296
        f.read(data_start - 1296)  # skip to data_start
        # start reading the data
        if endian:
            dataendian = '<d'
        else:
            dataendian = '>d'
        if data_dimension_number == 1:
            if data_axis_type[0] == 1:  # if real
                data = np.fromfile(f, dataendian, data_points[0])
            elif data_axis_type[0] == 3:  # if complex
                data = np.fromfile(f, dataendian, data_points[0]) - 1j * np.fromfile(f, dataendian, data_points[0])
                data = data[0:data_offset_stop[0] + 1]
        elif data_dimension_number == 2:
            if data_axis_type[0] == 4:  # if real-complex (no hypercomplex)
                Step = 4  # Step size of block
                pointsD2 = data_points[0]
                pointsD1 = data_points[1]
                datalength = pointsD2 * pointsD1
                datareal = np.fromfile(f, dataendian, datalength)
                dataimag = np.fromfile(f, dataendian, datalength)
                data = datareal - 1j * dataimag
                data = np.reshape(data, [pointsD1 / Step, datalength / pointsD1 / Step, Step, Step])
                data = np.concatenate(np.concatenate(data, 1), 1)
                data = data[0:data_offset_stop[1] + 1, 0:data_offset_stop[0] + 1]  # cut back to real size
            if data_axis_type[0] == 3:  # if complex (i.e. hypercomplex)
                Step = 32  # Step size of block
                pointsD2 = data_points[0]
                pointsD1 = data_points[1]
                datalength = pointsD2 * pointsD1
                datareal1 = np.fromfile(f, dataendian, datalength)
                dataimag1 = np.fromfile(f, dataendian, datalength)
                datareal2 = np.fromfile(f, dataendian, datalength)
                dataimag2 = np.fromfile(f, dataendian, datalength)
                data1 = datareal1 - 1j * dataimag1
                data1 = np.reshape(data1, [pointsD1 / Step, datalength / pointsD1 / Step, Step, Step])
                data1 = np.concatenate(np.concatenate(data1, 1), 1)
                data2 = datareal2 - 1j * dataimag2
                data2 = np.reshape(data2, [pointsD1 / Step, datalength / pointsD1 / Step, Step, Step])
                data2 = np.concatenate(np.concatenate(data2, 1), 1)
                data = np.zeros([data2.shape[0] * 2, data2.shape[1]], dtype=complex)
                if reverse[0] == 0:
                    data[::2, :] = data1  # Interleave both types in D1
                    data[1::2, :] = data2
                else:
                    data[::2, :] = data2  # Interleave both types in D1
                    data[1::2, :] = data1
                data = data[0:(data_offset_stop[1] + 1) * 2, 0:data_offset_stop[0] + 1]  # Cut back to real size
                if reverse[1] == 1:
                    data = np.conjugate(data)
        else:
            return 'ND error'
        # unitExp = data_units[0][0] &15#unit_exp: if (unitExp > 7) >unitExp -= 16;
        # scaleType = (data_units[0][1]>>4) &15 #scaleType: if (scaleType > 7) scaleType -= 16;
    sw = []
    spec = []
    ref = []
    freq = []
    for axisNum in reversed(range(data_dimension_number)):
        freq.append(base_freq[0] * 1e6)
        axisType = data_units[axisNum][1]  # Sec = 28, Hz = 13, PPM = 26
        axisScale = data_units[axisNum][0]
        if axisType == 28:  # Sec
            scale = (axisScale >> 4) & 15
            if scale > 7:
                scale = scale - 16
            dw = (data_axis_stop[axisNum] - data_axis_start[axisNum]) / (data_offset_stop[axisNum] + 1 - 1) * 10**(-scale * 3)  # minus one to give same axis as spectrum???
            # scale for SI prefix
            sw.append(1.0 / dw)
            spec.append(False)
            sidefreq = -np.floor((data_offset_stop[axisNum] + 1) / 2) / data_offset_stop[axisNum] + 1 * sw[-1]  # frequency of last point on axis
            ref.append(base_freq[axisNum] * 1e6)
        if axisType == 13:  # Hz
            sw.append(np.abs(data_axis_start[axisNum] - data_axis_stop[0]))
            spec.append(True)
            if data_dimension_number == 1:
                data = np.flipud(data)
            sidefreq = -np.floor(data_points[axisNum] / 2) / (data_offset_stop[axisNum] + 1) * sw[-1]  # frequency of last point on axis
            ref.append(sidefreq + base_freq[axisNum] * 1e6 - data_axis_stop[axisNum])
        if axisType == 26:  # ppm
            sw.append(np.abs(data_axis_start[axisNum] - data_axis_stop[axisNum]) * base_freq[axisNum])
            spec.append(True)
            if data_dimension_number == 1:
                data = np.flipud(data)
            sidefreq = -np.floor((data_offset_stop[axisNum] + 1) / 2) / (data_offset_stop[axisNum] + 1) * sw[-1]  # frequency of last point on axis
            ref.append(sidefreq + base_freq[axisNum] * 1e6 - data_axis_stop[axisNum] * base_freq[axisNum])
    masterData = sc.Spectrum(name, data, (9, filePath), freq, sw, spec, ref=ref)
    masterData.addHistory("JEOL Delta data loaded from " + filePath)
    return masterData


def loadJSONFile(filePath, name=''):
    import json
    with open(filePath, 'r') as inputfile:
        struct = json.load(inputfile)
    
    hyper = None
    try: #Try to get the hyper list (if works: new data definition)
        hyper = list(struct['hyper'])
        data = []
        tmpReal = struct['dataReal']
        tmpImag = struct['dataImag']
        
        for index in range(len(tmpReal)):
             data.append(np.array(tmpReal[index])+ 1j * np.array(tmpImag[index]))
    except:
        hyper = None
        data = [np.array(struct['dataReal']) + 1j * np.array(struct['dataImag'])]

    ref = np.where(np.isnan(struct['ref']), None, struct['ref'])
    if 'history' in struct.keys():
        history = struct['history']
    else:
        history = None
    xaxA = []
    for i in struct['xaxArray']:
        xaxA.append(np.array(i))
    masterData = sc.Spectrum(name,
                             data,
                             (5, filePath),
                             list(struct['freq']),
                             list(struct['sw']),
                             list(struct['spec']),
                             list(np.array(struct['wholeEcho'], dtype=bool)),
                             hyper,
                             list(ref),
                             xaxA,
                             history=history)
    masterData.addHistory("JSON data loaded from " + filePath)
    return masterData


def loadMatlabFile(filePath, name=''):
    import scipy.io
    with open(filePath, 'rb') as inputfile:  # read first several bytes the check .mat version
        teststring = inputfile.read(13)
    version = float(teststring.decode("utf-8")[7:10])  # extract version from the binary array
    if version < 7.3:  # all versions below 7.3 are supported
        matlabStruct = scipy.io.loadmat(filePath)
        var = [k for k in matlabStruct.keys() if not k.startswith('__')][0]
        mat = matlabStruct[var]
        try:
            hyper = list(mat['hyper'][0,0])
            if len(hyper) > 0:
                hyper = list(hyper[0])
        except:
            hyper = None
        data = []
        if mat['dim'] == 1:
            if hyper is None:
                data = [np.array(mat['data'][0][0][0])]
            else:
                data = list(np.array(mat['data'][0][0]))
            xaxA = [k[0] for k in (mat['xaxArray'][0])]
        else:
            if hyper is None: #If old format
                data = [np.array(mat['data'][0, 0])]
            else: #If new format
                data = list(np.array(mat['data'][0][0]))
            if all(x == data[0].shape[0] for x in data[0].shape):
                xaxA = [k for k in (mat['xaxArray'][0, 0])]
            else:
                xaxA = [k[0] for k in (mat['xaxArray'][0, 0][0])]
        # insert some checks for data type
        ref = mat['ref'][0, 0][0]
        ref = np.where(np.isnan(ref), None, ref)
        if 'history' in mat.dtype.names:
            history = list(np.array(mat['history'][0, 0], dtype=str))
        else:
            history = None
        masterData = sc.Spectrum(name,
                                 data,
                                 (6, filePath),
                                 list(mat['freq'][0, 0][0]),
                                 list(mat['sw'][0, 0][0]),
                                 list(mat['spec'][0, 0][0]),
                                 list(np.array(mat['wholeEcho'][0, 0][0]) > 0),
                                 hyper,
                                 list(ref),
                                 xaxA,
                                 history=history)
        masterData.addHistory("Matlab data loaded from " + filePath)
        return masterData
    else:  # If the version is 7.3, use HDF5 type loading
        import h5py  # For .mat v 7.3 support
        f = h5py.File(filePath, 'r')
        Groups = []
        for name in f:
            if name != '#refs#':
                Groups.append(name)
        DataGroup = Groups[0]  # get the group name
        mat = f[DataGroup]
        try:
            hyper = list(np.array(mat['hyper']))
            if hyper == [0,0]:
                hyper = []
            else:
                hyper = list(hyper[0])
        except:
            hyper = None

        if np.array(mat['dim'])[0][0] == 1:
            xaxA = list([np.array(mat['xaxArray'])[:, 0]])
            if hyper is None: #Old data format
                data = np.array(mat['data'])
                data = [(data['real'] + data['imag'] * 1j)[:, 0]]  # split and use real and imag part
            else: #New format (hypercomplex)
                data = np.transpose(np.array(mat['data']))
                data = list(data['real'] + data['imag'] * 1j)
        else:
            if hyper is None:
                data = np.transpose(np.array(mat['data']))
                data = [data['real'] + data['imag'] * 1j]
            else:
                tmp = np.transpose(np.array(mat['data']))
                data = []
                for index in range(tmp.shape[0]):
                    data.append(tmp['real'][index] + tmp['imag'][index] * 1j)
            if all(x == data[0].shape[0] for x in data[0].shape):
                xaxA = [np.array(mat[k]) for k in (mat['xaxArray'])]
            else:
                xaxA = [np.array(mat[k[0]]) for k in (mat['xaxArray'])]
        ref = np.array(mat['ref'])[:, 0]
        ref = np.where(np.isnan(ref), None, ref)
        if 'history' in mat.keys():
            history = list()
            history.append([item.astype(np.int8).tostring().decode("ascii") for item in np.array(mat['history']).transpose()])
            history = history[0]
        else:
            history = None
        masterData = sc.Spectrum(name,
                                 data,
                                 (6, filePath),
                                 list(np.array(mat['freq'])[:, 0]),
                                 list(np.array(mat['sw'])[:, 0]),
                                 list(np.array(mat['spec'])[:, 0]),
                                 list(np.array(mat['wholeEcho'])[:, 0] > 0),
                                 hyper,
                                 list(ref),
                                 xaxA,
                                 history=history)
        masterData.addHistory("Matlab data loaded from " + filePath)
        return masterData


def loadBrukerTopspin(filePath, name=''):
    if os.path.isfile(filePath):
        Dir = os.path.dirname(filePath)
    else:
        Dir = filePath
<<<<<<< HEAD
    SW = []
    SIZE = []
    FREQ = []
    REF = []
   
    for elem in ['acqus','acqu2s','acqu3s']:
        if os.path.exists(Dir + os.path.sep + elem):
            with open(Dir + os.path.sep + elem, 'r') as f:
                data = f.read().split('\n')
            SW.append(10e3) #pre initialize
            for s in range(0, len(data)):
                if data[s].startswith('##$TD='):
                    SIZE.append(int(data[s][6:]))
                if data[s].startswith('##$SFO1='):
                    FREQ.append(float(data[s][8:]) * 1e6)
                if data[s].startswith('##$SW_h='):
                    SW[-1] = float(data[s][8:])
                if data[s].startswith('##$O1='):
                    REF.append(float(data[s][6:]))
                if elem == 'acqus':
                    if data[s].startswith('##$BYTORDA='):
                        if int(data[s][11:]) == 1:
                            ByteOrder = 'b'
                        else:
                            ByteOrder = 'l'
    REF = list(- np.array(REF) + np.array(FREQ))

    totsize = np.cumprod(SIZE)[-1]
    dim = len(SIZE)
    loadsize = totsize
    files = ['fid','ser']
    for file in files:
        if os.path.exists(Dir + os.path.sep + file):
            if file == 'ser':
                loadsize = int(totsize / SIZE[0]) * int(np.ceil(SIZE[0] / 256))*256 #Always load full 1024 byte blocks (256 data points) for >1D
            with open(Dir + os.path.sep + file, "rb") as f:
                raw = np.fromfile(f, np.int32, loadsize)
            raw = raw.newbyteorder(ByteOrder)
            
    ComplexData = np.array(raw[0:len(raw):2]) + 1j * np.array(raw[1:len(raw):2])
    spec = [False]
    if len(SIZE) >= 2:
        SIZE[0] = int(np.ceil(SIZE[0] / 256) * 256 / 2)
        ComplexData = ComplexData.reshape(*SIZE[-1::-1])
    if len(SIZE) == 2:
        ComplexData = ComplexData[:,0:int(SIZE[0]/2)] #Cut off placeholder data
    elif len(SIZE) == 3:
        ComplexData = ComplexData[:,:,0:int(SIZE[0]/2)] #Cut off placeholder data
    masterData = sc.Spectrum(name, ComplexData, (1, filePath), FREQ, SW, spec * dim, ref = REF[-1::-1])
=======
    if os.path.exists(Dir + os.path.sep + 'acqus'):
        with open(Dir + os.path.sep + 'acqus', 'r') as f:
            data = f.read().split('\n')
        for s in range(0, len(data)):
            if data[s].startswith('##$TD='):
                sizeTD2 = int(data[s][6:])
            if data[s].startswith('##$SFO1='):
                freq2 = float(data[s][8:]) * 1e6
            if data[s].startswith('##$SW_h='):
                SW2 = float(data[s][8:])
            if data[s].startswith('##$BYTORDA='):
                ByteOrder = int(data[s][11:])
    sizeTD1 = 1
    if os.path.exists(Dir + os.path.sep + 'acqu2s'):
        with open(Dir + os.path.sep + 'acqu2s', 'r') as f:
            data2 = f.read().split('\n')
        SW1 = 10e3  # pre initialize
        for s in range(0, len(data2)):
            if data2[s].startswith('##$TD='):
                sizeTD1 = int(data2[s][6:])
            if data2[s].startswith('##$SFO1='):
                freq1 = float(data2[s][8:]) * 1e6
            if data2[s].startswith('##$SW_h='):
                SW1 = float(data2[s][8:])
    if os.path.exists(Dir + os.path.sep + 'fid'):
        filePath = Dir + os.path.sep + 'fid'
        with open(Dir + os.path.sep + 'fid', "rb") as f:
            raw = np.fromfile(f, np.int32, sizeTD1 * sizeTD2)
    elif os.path.exists(Dir + os.path.sep + 'ser'):
        filePath = Dir + os.path.sep + 'ser'
        with open(Dir + os.path.sep + 'ser', "rb") as f:
            raw = np.fromfile(f, np.int32, sizeTD1 * int(np.ceil(sizeTD2 / 256)) * 256)  # Always load full 1024 byte blocks (256 data points)
    if ByteOrder:
        RawInt = raw.newbyteorder('b')
    else:
        RawInt = raw.newbyteorder('l')
    ComplexData = np.array(RawInt[0:len(RawInt):2]) + 1j * np.array(RawInt[1:len(RawInt):2])
    spec = [False]
    if sizeTD1 is 1:
        masterData = sc.Spectrum(name, ComplexData, (1, filePath), [freq2], [SW2], spec)
    else:
        ComplexData = ComplexData.reshape(sizeTD1, int(np.ceil(sizeTD2 / 256) * 256 / 2))
        ComplexData = ComplexData[:, 0:int(sizeTD2 / 2)]  # Cut off placeholder data
        masterData = sc.Spectrum(name, ComplexData, (1, filePath), [freq1, freq2], [SW1, SW2], spec * 2)
>>>>>>> 4cdf4be8
    masterData.addHistory("Bruker data loaded from " + filePath)
    return masterData


def loadBrukerSpectrum(filePath, name=''):
    if os.path.isfile(filePath):
        Dir = os.path.dirname(filePath)
    else:
        Dir = filePath
<<<<<<< HEAD

    SIZE = []
    SW = []
    REF = []
    FREQ = []
    OFFSET = [] #The highest ppm values of the axis
    XDIM = [] #The blocking size along an axis
    files = ['procs','proc2s','proc3s']
    for file in files:
        if os.path.exists(Dir + os.path.sep + file):  # Get D2 parameters
            with open(Dir + os.path.sep + file, 'r') as f:
                data = f.read().split('\n')
            for s in range(0, len(data)):
                if data[s].startswith('##$SI='):
                    SIZE.append(int(data[s][6:]))
                if data[s].startswith('##$XDIM='):
                    XDIM.append(int(data[s][8:]))
                if data[s].startswith('##$SW_p='):
                    SW.append(float(data[s][8:]))
                if data[s].startswith('##$SF='):
                    FREQ.append(float(data[s][6:])*1e6)
                if data[s].startswith('##$OFFSET='):
                    OFFSET.append(float(data[s][10:]))
                if file == 'procs':
                    if data[s].startswith('##$BYTORDP='):
                        if int(data[s][11:]) == 1:
                            ByteOrder = 'b'
                        else:
                            ByteOrder = 'l'

    for index in range(len(SIZE)): #For each axis
        pos = np.fft.fftshift(np.fft.fftfreq(SIZE[index], 1.0 / SW[index]))[-1] #Get last point of axis
        pos2 = OFFSET[index] * 1e-6 * FREQ[index] #offset in Hz
        REF.append(FREQ[index] + pos - pos2)

    totsize =  np.cumprod(SIZE)[-1] 
    dim = len(SIZE)
    DATA = []
    files = [['1r','1i'],['2rr','2ir','2ri','2ii'],['3rrr','3irr','3rir','3iir','3rri','3iri','3rii','3iii']]
    counter = 0
    for file in files[dim - 1]: #For all the files
        if os.path.exists(Dir + os.path.sep + file): 
            with open(Dir + os.path.sep + file, "rb") as f:
                raw = np.fromfile(f, np.int32, totsize)
                raw = raw.newbyteorder(ByteOrder) #Set right byteorder
                if counter % 2 == 0: #If even, data is real part
                    DATA.append(np.flipud(raw))
                else: #If odd, data is imag, and needs to be add to the previous
                    DATA[-1] = DATA[-1] - 1j * np.flipud(raw)
                counter += 1 #only advance counter when file is found
    del raw

    hyper = None
    if dim == 2: #If 2D data has more than 1 part: hypercomplex along the first axis
        if len(DATA) != 1:
            hyper = [0]

    if len(SIZE) == 2:
        for index in range(len(DATA)): #For each data set
            #Reshape DATA to 4D data using the block information
            #Twice concat along axis 1 canstructs the regular x-y data
            DATA[index] = np.reshape(DATA[index],[int(SIZE[1]/XDIM[1]),int(SIZE[0]/XDIM[0]),XDIM[1],XDIM[0]])
            DATA[index] = np.concatenate(np.concatenate(DATA[index],1),1)
    elif len(SIZE) == 3:
        for index in range(len(DATA)):
            #The same as 2D, but now split to 6D data, and concat along 2
            DATA[index] = np.reshape(DATA[index],[int(SIZE[2]/XDIM[2]),int(SIZE[1]/XDIM[1]),int(SIZE[0]/XDIM[0]),XDIM[2],XDIM[1],XDIM[0]])
            DATA[index] = np.concatenate(np.concatenate(np.concatenate(DATA[index],2),2),2)
    spec = [True]
    masterData = sc.Spectrum(name, DATA, (7, filePath), FREQ[-1::-1], SW[-1::-1], spec * dim, ref=REF[-1::-1],hyper = hyper)
=======
    if os.path.exists(Dir + os.path.sep + 'procs'):  # Get D2 parameters
        with open(Dir + os.path.sep + 'procs', 'r') as f:
            data = f.read().split('\n')
        for s in range(0, len(data)):
            if data[s].startswith('##$SI='):
                sizeTD2 = int(re.findall("\#\#\$SI= (.*.)", data[s])[0])
#                if data[s].startswith('##$XDIM='):
#                    blockingD2 = int(data[s][8:])
            if data[s].startswith('##$BYTORDP='):
                ByteOrder = int(data[s][11:])
            if data[s].startswith('##$SW_p='):
                SW2 = float(data[s][8:])
            if data[s].startswith('##$SF='):
                Ref2 = float(data[s][6:]) * 1e6
    freq2 = 0
    if os.path.exists(Dir + os.path.sep + '..' + os.path.sep + '..' + os.path.sep + 'acqus'):  # Get D2 parameters from fid directory, if available
        with open(Dir + os.path.sep + '..' + os.path.sep + '..' + os.path.sep + 'acqus', 'r') as f:
            data = f.read().split('\n')
        for s in range(0, len(data)):
            if data[s].startswith('##$SFO1='):
                freq2 = float(data[s][8:]) * 1e6
    sizeTD1 = 1
    if os.path.exists(Dir + os.path.sep + 'proc2s'):  # Get D1 parameters
        with open(Dir + os.path.sep + 'proc2s', 'r') as f:
            data2 = f.read().split('\n')
        for s in range(0, len(data2)):
            if data2[s].startswith('##$SI='):
                sizeTD1 = int(data2[s][6:])
#                if data2[s].startswith('##$XDIM='):
#                    blockingD1 = int(data[s][8:])
            if data2[s].startswith('##$SW_p='):
                SW1 = float(data2[s][8:])
            if data2[s].startswith('##$SF='):
                Ref1 = float(data2[s][6:]) * 1e6
    freq1 = 0
    if os.path.exists(Dir + os.path.sep + '..' + os.path.sep + '..' + os.path.sep + 'acqu2s'):  # Get D1 parameters from fid directory, if available
        with open(Dir + os.path.sep + '..' + os.path.sep + '..' + os.path.sep + 'acqu2s', 'r') as f:
            data = f.read().split('\n')
        for s in range(0, len(data)):
            if data[s].startswith('##$SFO1='):
                freq1 = float(data[s][8:]) * 1e6
    if os.path.exists(Dir + os.path.sep + '1r'):  # Get D2 data
        filePath = Dir + os.path.sep + '1r'
        with open(Dir + os.path.sep + '1r', "rb") as f:
            RawReal = np.fromfile(f, np.int32, sizeTD1 * sizeTD2)
        RawImag = np.zeros([sizeTD1 * sizeTD2])
        if os.path.exists(Dir + os.path.sep + '1i'):
            with open(Dir + os.path.sep + '1i', "rb") as f:
                RawImag = np.fromfile(f, np.int32, sizeTD1 * sizeTD2)
    elif os.path.exists(Dir + os.path.sep + '2rr'):  # Get D1 data
        filePath = Dir + os.path.sep + '2rr'
        with open(Dir + os.path.sep + '2rr', "rb") as f:
            RawReal = np.fromfile(f, np.int32, sizeTD1 * sizeTD2)
        RawImag = np.zeros([sizeTD1 * sizeTD2])
        if os.path.exists(Dir + os.path.sep + '2ir'):  # If hypercomplex
            with open(Dir + os.path.sep + '2ir', "rb") as f:
                RawImag = np.fromfile(f, np.int32, sizeTD1 * sizeTD2)
        elif os.path.exists(Dir + os.path.sep + '2ii'):
            with open(Dir + os.path.sep + '2ii', "rb") as f:
                RawImag = np.fromfile(f, np.int32, sizeTD1 * sizeTD2)
    if ByteOrder:
        RawReal = RawReal.newbyteorder('b')
        RawImag = RawImag.newbyteorder('b')
    else:
        RawReal = RawReal.newbyteorder('l')
        RawImag = RawImag.newbyteorder('l')
    Data = np.flipud(RawReal) - 1j * np.flipud(RawImag)
    spec = [True]
    if sizeTD1 is 1:
        masterData = sc.Spectrum(name, Data, (7, filePath), [freq2], [SW2], spec, ref=[Ref2])
    else:
        Data = Data.reshape(sizeTD1, sizeTD2)
        masterData = sc.Spectrum(name, Data, (7, filePath), [freq1, freq2], [SW1, SW2], spec * 2, ref=[Ref1, Ref2])
>>>>>>> 4cdf4be8
    masterData.addHistory("Bruker spectrum data loaded from " + filePath)
    return masterData


def loadChemFile(filePath, name=''):
    if os.path.isfile(filePath):
        Dir = os.path.dirname(filePath)
    else:
        Dir = filePath
    sizeTD1 = 1
    sw1 = 1
    H = dict(line.strip().split('=') for line in open(Dir + os.path.sep + 'acq', 'r'))
    sizeTD2 = int(float(H['al']))
    freq = float(H['sf' + str(int(float(H['ch1'])))])
    sw = 1 / float(H['dw'][:-1])
    if any('array_num_values_' in s for s in H.keys()):
        if 'use_array=1' in open(Dir + '/acq_2').read():
            for s in H.keys():
                if ('array_num_values_' in s):
                    sizeTD1 = sizeTD1 * int(H[s])
        else:
            if 'al2' in H:
                sizeTD1 = int(float(H['al2']))
                if 'dw2' in H:
                    sw1 = 1 / float(H['dw2'][:-1])
    else:
        if 'al2' in H:
            sizeTD1 = int(float(H['al2']))
            if 'dw2' in H:
                sw1 = 1 / float(H['dw2'][:-1])
    with open(Dir + os.path.sep + 'data', 'rb') as f:
        raw = np.fromfile(f, np.int32)
        b = np.complex128(raw.byteswap())
    filePath = Dir + os.path.sep + 'data'
    fid = b[:int(len(b) / 2)] + 1j * b[int(len(b) / 2):]
    fid = np.reshape(fid, (sizeTD1, sizeTD2))
    data = np.array(fid)
    spec = [False]
    if sizeTD1 is 1:
        data = data[0][:]
        masterData = sc.Spectrum(name, data, (2, filePath), [freq * 1e6], [sw], spec)
    else:
        data = data.reshape((sizeTD1, sizeTD2))
        masterData = sc.Spectrum(name, data, (2, filePath), [freq * 1e6] * 2, [sw1, sw], spec * 2)
    masterData.addHistory("Chemagnetics data loaded from " + filePath)
    return masterData


def loadMagritek(filePath, name='', realPath=''):
    # Magritek load script based on some Matlab files by Ole Brauckman
    if os.path.isfile(filePath):
        Dir = os.path.dirname(filePath)
    else:
        Dir = filePath
    if realPath:
        rememberPath = realPath
    else:
        rememberPath = filePath
    DirFiles = os.listdir(Dir)
    Files2D = [x for x in DirFiles if '.2d' in x]
    Files1D = [x for x in DirFiles if '.1d' in x]
    # initialize 2D values to some dummy value
    sizeTD1 = 0
    sw1 = 50e3
    lastfreq1 = None
    ref1 = None
    # Start pars extraction
    H = dict(line.strip().split('=') for line in open(Dir + os.path.sep + 'acqu.par', 'r'))
    for key in H.keys():
        if key.startswith("bandwidth "):
            sw = float(H[key]) * 1000
        elif key.startswith("nrPnts "):
            sizeTD2 = int(H[key])
        elif key.startswith("b1Freq "):
            freq = float(H[key]) * 1e6
        elif key.startswith("lowestFrequency "):
            lastfreq = float(H[key])
        elif key.startswith("nrSteps "):
            sizeTD1 = int(H[key])
        elif key.startswith("bandwidth2 "):
            sw1 = float(H[key]) * 1000
        elif key.startswith("lowestFrequency2 "):
            lastfreq1 = float(H[key])
    sidefreq = -np.floor(sizeTD2 / 2) / sizeTD2 * sw  # freqeuency of last point on axis
    ref = sidefreq + freq - lastfreq
    if len(Files2D) == 1:
        File = Files2D[0]
        if lastfreq1 is not None:
            sidefreq1 = -np.floor(sizeTD1 / 2) / sizeTD1 * sw1  # freqeuency of last point on axis
            ref1 = sidefreq1 + freq - lastfreq1
        with open(Dir + os.path.sep + File, 'rb') as f:
            raw = np.fromfile(f, np.float32)
        Data = raw[-2 * sizeTD2 * sizeTD1::]
        ComplexData = Data[0:Data.shape[0]:2] - 1j * Data[1:Data.shape[0]:2]
        ComplexData = ComplexData.reshape((sizeTD1, sizeTD2))
        masterData = sc.Spectrum(name, ComplexData, (3, rememberPath), [freq] * 2, [sw1, sw], [False] * 2, ref=[ref1, ref])
    elif len(Files1D) != 0:
        File = 'data.1d'
        with open(Dir + os.path.sep + File, 'rb') as f:
            raw = np.fromfile(f, np.float32)
        Data = raw[-2 * sizeTD2::]
        ComplexData = Data[0:Data.shape[0]:2] - 1j * Data[1:Data.shape[0]:2]
        masterData = sc.Spectrum(name, ComplexData, (3, rememberPath), [freq], [sw], [False], ref=[ref])
    masterData.addHistory("Magritek data loaded from " + rememberPath)
    return masterData


def loadSimpsonFile(filePath, name=''):
    with open(filePath, 'r') as f:
        Lines = f.read().split('\n')
    NP, NI, SW, SW1, TYPE, FORMAT = 0, 1, 0, 0, '', 'Normal'
    DataStart = Lines.index('DATA')
    DataEnd = Lines.index('END')
    for s in range(0, DataStart):
        if Lines[s].startswith('NP='):
            NP = int(re.sub('NP=', '', Lines[s]))
        elif Lines[s].startswith('NI='):
            NI = int(re.sub('NI=', '', Lines[s]))
        elif Lines[s].startswith('SW='):
            SW = float(re.sub('SW=', '', Lines[s]))
        elif Lines[s].startswith('SW1='):
            SW1 = float(re.sub('SW1=', '', Lines[s]))
        elif Lines[s].startswith('TYPE='):
            TYPE = re.sub('TYPE=', '', Lines[s])
        elif Lines[s].startswith('FORMAT='):
            FORMAT = re.sub('FORMAT=', '', Lines[s])
    if 'Normal' in FORMAT:
        length = DataEnd - DataStart - 1
        data = np.zeros(length, dtype=complex)
        for i in range(length):
            temp = Lines[DataStart + 1 + i].split()
            data[i] = float(temp[0]) + 1j * float(temp[1])
    elif 'BINARY' in FORMAT:
        # Binary code based on:
        # pysimpson: Python module for reading SIMPSON files
        # By: Jonathan J. Helmus (jjhelmus@gmail.com)
        # Version: 0.1 (2012-04-13)
        # License: GPL
        chardata = ''.join(Lines[DataStart + 1:DataEnd])
        nquads, mod = divmod(len(chardata), 4)
        assert mod == 0     # character should be in blocks of 4
        BASE = 33
        charst = np.fromstring(chardata, dtype=np.uint8)
        charst = charst.reshape(nquads, 4) - BASE

        def FIRST(f, x): return ((x) & ~(~0 << f))

        def LAST(f, x): return ((x) & (~0 << (8 - f)))
        first = FIRST(6, charst[:, 0]) | LAST(2, charst[:, 1] << 2)
        second = FIRST(4, charst[:, 1]) | LAST(4, charst[:, 2] << 2)
        third = FIRST(2, charst[:, 2]) | LAST(6, charst[:, 3] << 2)
        Bytes = np.ravel(np.transpose(np.array([first, second, third]))).astype('int64')
        # convert every 4 'bytes' to a float
        num_points, num_pad = divmod(len(Bytes), 4)
        Bytes = np.array(Bytes)
        Bytes = Bytes[:-num_pad]
        Bytes = Bytes.reshape(num_points, 4)
        mantissa = ((Bytes[:, 2] % 128) << 16) + (Bytes[:, 1] << 8) + Bytes[:, 0]
        exponent = (Bytes[:, 3] % 128) * 2 + (Bytes[:, 2] >= 128) * 1
        negative = Bytes[:, 3] >= 128
        e = exponent - 127
        m = np.abs(mantissa) / np.float64(1 << 23)
        data = np.float32((-1)**negative * np.ldexp(m, e))
        data = data.view('complex64')
    if NI != 1:  # 2D data, reshape to NI, NP
        data = data.reshape(int(NI), -1)
    if 'FID' in TYPE:
        spec = [False]
    elif 'SPE' in TYPE:
        spec = [True]
    if NI is 1:
        masterData = sc.Spectrum(name, [data], (4, filePath), [0], [SW], spec)
    else:
        masterData = sc.Spectrum(name, [data], (4, filePath), [0, 0], [SW1, SW], spec * 2)
    masterData.addHistory("SIMPSON data loaded from " + filePath)
    return masterData


def convertDIFDUB(dat):
    def checkWrite(dup, currentNum, step, numberList):
        if dup != '':
            for dupli in range(int(dup)):
                numberList.append(numberList[-1] + int(step))
            dup = ''
            step = ''
        elif currentNum != '':  # Write if available
            numberList.append(int(currentNum))  # write old num
            currentNum = ''
        elif step != '':
            numberList.append(numberList[-1] + int(step))
            step = ''
        return dup, currentNum, step, numberList

    SQZ = {'@': 0, 'A': 1, 'B': 2, 'C': 3, 'D': 4, 'E': 5, 'F': 6, 'G': 7, 'H': 8, 'I': 9,
           'a': -1, 'b': -2, 'c': -3, 'd': -4, 'e': -5, 'f': -6, 'g': -7, 'h': -8, 'i': -9}
    DIF = {'%': 0, 'J': 1, 'K': 2, 'L': 3, 'M': 4, 'N': 5, 'O': 6, 'P': 7, 'Q': 8, 'R': 9,
           'j': -1, 'k': -2, 'l': -3, 'm': -4, 'n': -5, 'o': -6, 'p': -7, 'q': -8, 'r': -9}
    DUP = {'S': 1, 'T': 2, 'U': 3, 'V': 4, 'W': 5, 'X': 6, 'Y': 7, 'Z': 8, 's': 9}
    currentNum = ''
    step = ''
    dup = ''
    numberList = []
    last = False
    for char in dat:
        if char in '0123456789':
            if dup != "":
                dup = dup + char
            elif currentNum != '':
                currentNum = currentNum + char
            elif step != '':
                step = step + char
            else:
                continue
        elif char in SQZ.keys():
            dup, currentNum, step, numberList = checkWrite(dup, currentNum, step, numberList)
            currentNum = currentNum + str(SQZ[char])
        elif char in DIF.keys():
            dup, currentNum, step, numberList = checkWrite(dup, currentNum, step, numberList)
            step = step + str(DIF[char])
        elif char in DUP.keys():
            dup = dup + str(DUP[char])  # For now, assume no SQZ defore DUP
        elif char == ' ':
            last = True
            break
    dup, currentNum, step, numberList = checkWrite(dup, currentNum, step, numberList)
    if last:
        return np.array(numberList)
    else:
        return np.array(numberList)[:-1]


def loadJCAMP(filePath, name):
    with open(filePath, 'r') as f:
        data = f.read().split('\n')
    realDataPos = []
    imagDataPos = []
    spectDataPos = []
    currentPos = 0
    for line in data:
        testline = re.sub('[\t ]*', '', line)
        if '#.OBSERVEFREQUENCY=' in testline:
            freq = float(line[line.index('=') + 1:]) * 1e6
        elif '##DATATYPE=' in testline:
            dataType = line[line.index('=') + 1:]
        elif '#VAR_DIM=' in testline:
            nPoints = line[line.index('=') + 1:]
            nPoints = re.sub(',[\t ][\t ]*', ' ', nPoints)
            nPoints = re.sub('[\t\r]*', '', nPoints)
            nPoints = int(nPoints.split()[0])
        elif '#VAR_FORM=' in testline:
            varForm = line[line.index('=') + 1:]
            varForm = re.sub(',[\t ][\t ]*', ' ', varForm)
            varForm = re.sub('[\t\r]*', '', varForm)
            varForm = varForm.split()
        elif '#UNITS=' in testline:
            units = line[line.index('=') + 1:]
            units = re.sub(',[\t ][\t ]*', ' ', units)
            units = re.sub('[\t\r]*', '', units)
            units = units.split()[0]
        elif '#FIRST=' in testline:
            first = line[line.index('=') + 1:]
            first = re.sub(',[\t ][\t ]*', ' ', first)
            first = re.sub('[\t\r]*', '', first)
            first = float(first.split()[0].replace(',', '.'))
        elif '#LAST=' in testline:
            last = line[line.index('=') + 1:]
            last = re.sub(',[\t ][\t ]*', ' ', last)
            last = re.sub('[\t\r]*', '', last)
            last = float(last.split()[0].replace(',', '.'))
        elif '#FACTOR=' in testline:
            factor = line[line.index('=') + 1:]
            factor = re.sub(',[\t ][\t ]*', ' ', factor)
            factor = re.sub('[\t\r]*', '', factor)
            factor = factor.split()
            for elem in range(len(factor)):
                factor[elem] = float(factor[elem].replace(',', '.'))
        elif '(X++(R..R))' in testline:
            realDataPos.append(currentPos + 1)
        elif '#PAGE=' in testline and len(realDataPos) == 1:
            realDataPos.append(currentPos - 1)
        elif '(X++(I..I))' in testline:
            imagDataPos.append(currentPos + 1)
        elif '#ENDNTUPLES=' in testline and len(imagDataPos) == 1:
            imagDataPos.append(currentPos - 1)
        # Spectrum specific
        elif '(X++(Y..Y))' in testline:
            spectDataPos.append(currentPos + 1)
        elif '##END' in testline and len(spectDataPos) == 1:
            spectDataPos.append(currentPos - 1)
        elif '##XUNITS=' in testline:
            Xunit = line[line.index('=') + 1:]
            Xunit = re.sub('[ \t]*', '', Xunit)
        elif '##FIRSTX=' in testline:
            FirstX = float(line[line.index('=') + 1:])
        elif '##LASTX=' in testline:
            LastX = float(line[line.index('=') + 1:])
        elif '##YFACTOR=' in testline:
            YFactor = float(line[line.index('=') + 1:])
        elif '##NPOINTS=' in testline:
            NPoints = int(line[line.index('=') + 1:])
        currentPos += 1
    # Convert the data
    if 'NMR FID' in dataType:
        realDat = np.array([])
        if varForm[1] == 'ASDF':  # If DIFDUB form
            for line in data[realDataPos[0]:realDataPos[1] + 1]:
                realDat = np.append(realDat, convertDIFDUB(line))
        elif varForm[1] == 'AFFN':  # If regular list form
            for line in data[realDataPos[0]:realDataPos[1] + 1]:
                realDat = np.append(realDat, np.fromstring(line, sep=' ')[1:])
        realDat = realDat * factor[1]
        imagDat = np.array([])
        if varForm[2] == 'ASDF':
            for line in data[imagDataPos[0]:imagDataPos[1] + 1]:
                imagDat = np.append(imagDat, convertDIFDUB(line))
        elif varForm[1] == 'AFFN':
            for line in data[imagDataPos[0]:imagDataPos[1] + 1]:
                imagDat = np.append(imagDat, np.fromstring(line, sep=' ')[1:])
        imagDat = imagDat * factor[2]
        fullData = realDat - 1j * imagDat
        sw = 1.0 / ((last - first) / (nPoints - 1))
        masterData = sc.Spectrum(name, fullData, (10, filePath), [freq], [sw], [False])
    elif 'NMRSPECTRUM' in dataType:
        spectDat = np.array([])
        for line in data[spectDataPos[0]:spectDataPos[1] + 1]:
            spectDat = np.append(spectDat, convertDIFDUB(line))
        spectDat = np.flipud(spectDat) * YFactor
        if Xunit == 'HZ':
            sw = abs(FirstX - LastX)
            sw = sw + sw / NPoints
        elif Xunit == 'PPM':
            sw = abs(FirstX - LastX) * freq
            sw = sw + sw / NPoints
        masterData = sc.Spectrum(name, spectDat, (10, filePath), [freq], [sw], [True], ref=[None])
    return masterData


def loadAscii(filePath, name, dataDimension, dataSpec, dataOrder, delimitor, swInp=0.0):
    freq = 0.0
    delimChar = ''
    if delimitor == 'Tab':
        delimChar = '\t'
    elif delimitor == 'Space':
        delimChar = ' '
    elif delimitor == 'Comma':
        delimChar = ','
    else:
        return
    matrix = np.genfromtxt(filePath, dtype=None, delimiter=delimChar)
    if dataOrder == 'XRI' or dataOrder == 'XR' or dataOrder == 'XI':
        if not dataSpec:
            sw = 1.0 / (matrix[1, 0] - matrix[0, 0])
        else:
            sw = abs(matrix[0, 0] - matrix[-1, 0]) / (matrix.shape[0] - 1) * matrix.shape[0]
    else:
        sw = swInp * 1000
    if dataDimension == 1:
        if dataOrder == 'XRI':
            data = matrix[:, 1] + 1j * matrix[:, 2]
        elif dataOrder == 'XR':
            data = matrix[:, 1]
        elif dataOrder == 'XI':
            data = 1j * matrix[:, 1]
        elif dataOrder == 'RI':
            data = matrix[:, 0] + 1j * matrix[:, 1]
        elif dataOrder == 'R':
            data = matrix
        masterData = sc.Spectrum(name, data, (11, filePath), [freq], [sw], [dataSpec], ref=[None])
    elif dataDimension == 2:
        if dataOrder == 'XRI':
            data = np.transpose(matrix[:, 1::2] + 1j * matrix[:, 2::2])
        elif dataOrder == 'XR':
            data = np.transpose(matrix[:, 1:])
        elif dataOrder == 'XI':
            data = 1j * np.transpose(matrix[:, 1:])
        elif dataOrder == 'RI':
            data = np.transpose(matrix[:, 0::2] + 1j * matrix[:, 1::2])
        elif dataOrder == 'RI':
            data = np.transpose(matrix)
        masterData = sc.Spectrum(name, data, (11, filePath), [freq, freq], [1, sw], [False, dataSpec], ref=[None, None])
    else:
        return
    masterData.addHistory("ASCII data loaded from " + filePath)
    return masterData


def loadMinispec(filePath, name):
    with open(filePath, 'r') as f:
        data = f.read().split('\n')
    dataType = int(data[1][data[1].index('=') + 1:])
    dataLimits = np.fromstring(data[2][data[2].index('=') + 1:], sep=',')
    dw = (dataLimits[1] - dataLimits[0]) / (dataLimits[2] - 1)
    if 'Time/ms' in data[3]:
        sw = 1.0 / dw * 1000
    elif 'Time/s' in data[3]:
        sw = 1.0 / dw
    totaldata = np.array([])
    if dataType == 1:  # real data?
        for line in data[7:]:
            if len(line) > 0:
                totaldata = np.append(totaldata, float(line))
    if dataType == 2:  # Complex data
        for line in data[7:]:
            if len(line) > 0:
                temp = np.fromstring(line, sep='\t')
                totaldata = np.append(totaldata, temp[0] + 1j * temp[1])
    masterData = sc.Spectrum(name, totaldata, (12, filePath), [0], [sw], [False])
    masterData.addHistory("Minispec data loaded from " + filePath)
    return masterData


def loadBrukerEPR(filePath, name=''):
    with open(filePath + '.par', mode='r') as f:
        textdata = [row.split() for row in f.read().replace('\r', '\n').split('\n')]
    for row in textdata:
        if len(row) < 2:
            continue
        if row[0] == 'ANZ':
            numOfPoints = int(row[1])
        elif row[0] == 'GSI':
            sweepWidth = float(row[1])
        elif row[0] == 'GST':
            leftX = float(row[1])
    with open(filePath + '.spc', mode='rb') as f:
        data = np.fromfile(f, np.float32, numOfPoints)
    masterData = sc.Spectrum(name, data, (13, filePath), [(sweepWidth + 2 * leftX) / 2], [sweepWidth], [True], ref=[0])
    masterData.addHistory("Bruker EPR data loaded from " + filePath)
    return masterData<|MERGE_RESOLUTION|>--- conflicted
+++ resolved
@@ -121,11 +121,8 @@
     sw = 1
     sw1 = 1
     freq1 = 0  # intialize second dimension freqency as 0
-<<<<<<< HEAD
     phfid = 0
 
-=======
->>>>>>> 4cdf4be8
     if os.path.exists(Dir + os.path.sep + 'procpar'):
         file = Dir + os.path.sep + 'procpar'
     elif os.path.exists(Dir + os.path.sep + '..' + os.path.sep + 'procpar'):
@@ -150,25 +147,14 @@
             elif data[s].startswith('reffrq1 '):
                 reffreq1 = float(data[s + 1].split()[1]) * 1e6
             elif data[s].startswith('phfid '):
-<<<<<<< HEAD
                 if int(data[s].split()[-2]): #if on
                     phfid = float(data[s + 1].split()[1]) 
-=======
-                if int(data[s].split()[-2]):  # if on
-                    phfid = float(data[s + 1].split()[1])
-                else:
-                    phfid = 0
->>>>>>> 4cdf4be8
             elif data[s].startswith('rp '):
                 rp = float(data[s + 1].split()[1])
         if indirectRef:
             for s in range(0, len(data)):  # Extra loop to get freq in indirect dimension
                 if data[s].startswith(indirectRef + " "):
                     freq1 = float(data[s + 1].split()[1]) * 1e6
-<<<<<<< HEAD
-                
-=======
->>>>>>> 4cdf4be8
     if os.path.exists(Dir + os.path.sep + 'fid'):
         datafile = Dir + os.path.sep + 'fid'
         filePath = datafile
@@ -193,51 +179,28 @@
         fid32 = int(bin(status)[-3])
         fidfloat = int(bin(status)[-4])
         hypercomplex = bool(bin(status)[-5])
-<<<<<<< HEAD
         
         if not fid32 and fidfloat:  # only for `newest' format, use fast routine
             flipped = bool(bin(status)[-10])
             totalpoints = (ntraces * npoints + nbheaders**2 * 7)*nblocks
             fid = np.fromfile(f, np.float32, totalpoints)
             fid = fid.newbyteorder('>f')
-=======
-        if not fid32 and fidfloat:  # only for `newest' format, use fast routine
-            flipped = bool(bin(status)[-10])
-            totalpoints = (ntraces * npoints + nbheaders**2 * 7) * nblocks
-            raw = np.fromfile(f, np.float32, totalpoints)
-            a = raw.newbyteorder('>f')
-#                print(bin(status)[-10])
->>>>>>> 4cdf4be8
             if not spec or (spec and not hypercomplex):
                 fid = fid.reshape(nblocks, int(totalpoints / nblocks))
                 fid = fid[:, 7::]
                 fid = fid[:, ::2] - 1j * fid[:, 1::2]
             else:
-<<<<<<< HEAD
-                fid = fid[nbheaders*7::4] - 1j * fid[nbheaders*7+1::4]
-                fid = fid.reshape(int(SizeTD1/4),SizeTD2)
-=======
                 fid = a[nbheaders * 7::4] - 1j * a[nbheaders * 7 + 1::4]
                 fid = fid.reshape(int(SizeTD1 / 4), SizeTD2)
->>>>>>> 4cdf4be8
                 if flipped:
                     fid = np.fliplr(fid)
         elif fid32 and not fidfloat:  # for VNMRJ 2 data
-<<<<<<< HEAD
-            totalpoints = (ntraces * npoints + nbheaders**2 * 7)*nblocks
-            fid = np.fromfile(f, np.int32, totalpoints)
-            fid = fid.newbyteorder('>l')
-            fid = fid.reshape(nblocks, int(totalpoints / nblocks))
-            fid = fid[:, 7::]
-            fid = fid[:, ::2] - 1j * fid[:, 1::2]
-=======
             totalpoints = (ntraces * npoints + nbheaders**2 * 7) * nblocks
             raw = np.fromfile(f, np.int32, totalpoints)
             a = raw.newbyteorder('>l')
             a = a.reshape(nblocks, int(totalpoints / nblocks))
             a = a[:, 7::]
             fid = a[:, ::2] - 1j * a[:, 1::2]
->>>>>>> 4cdf4be8
         else:  # use slow, but robust routine
             for iter1 in range(0, nblocks):
                 b = []
@@ -273,21 +236,6 @@
     return masterData
 
 
-<<<<<<< HEAD
-            spec = int(header[220])  # 1 if ft, 0 if time
-            freq = header[119] * 1e6
-            sw = header[100]
-            reference = header[101]  # frequency of last point in Hz
-
-        sidefreq = -np.floor(NumberofPoints / 2) / NumberofPoints * sw  # frequency of last point on axis
-        ref = sidefreq + freq - reference
-        if spec == 1:
-            data = np.flipud(data)
-
-        masterData = sc.Spectrum(name, data, (8, filePath), [freq], [sw], [spec], ref=[ref])
-        masterData.addHistory("NMRpipe data loaded from " + filePath)
-        return masterData        
-=======
 def loadPipe(filePath, name=''):
     with open(filePath, 'r') as f:
         header = np.fromfile(f, np.float32, 512)
@@ -306,7 +254,6 @@
     masterData = sc.Spectrum(name, data, (8, filePath), [freq], [sw], [spec], ref=[ref])
     masterData.addHistory("NMRpipe data loaded from " + filePath)
     return masterData
->>>>>>> 4cdf4be8
 
 
 def loadJEOLDelta(filePath, name=''):
@@ -594,7 +541,6 @@
         Dir = os.path.dirname(filePath)
     else:
         Dir = filePath
-<<<<<<< HEAD
     SW = []
     SIZE = []
     FREQ = []
@@ -644,52 +590,6 @@
     elif len(SIZE) == 3:
         ComplexData = ComplexData[:,:,0:int(SIZE[0]/2)] #Cut off placeholder data
     masterData = sc.Spectrum(name, ComplexData, (1, filePath), FREQ, SW, spec * dim, ref = REF[-1::-1])
-=======
-    if os.path.exists(Dir + os.path.sep + 'acqus'):
-        with open(Dir + os.path.sep + 'acqus', 'r') as f:
-            data = f.read().split('\n')
-        for s in range(0, len(data)):
-            if data[s].startswith('##$TD='):
-                sizeTD2 = int(data[s][6:])
-            if data[s].startswith('##$SFO1='):
-                freq2 = float(data[s][8:]) * 1e6
-            if data[s].startswith('##$SW_h='):
-                SW2 = float(data[s][8:])
-            if data[s].startswith('##$BYTORDA='):
-                ByteOrder = int(data[s][11:])
-    sizeTD1 = 1
-    if os.path.exists(Dir + os.path.sep + 'acqu2s'):
-        with open(Dir + os.path.sep + 'acqu2s', 'r') as f:
-            data2 = f.read().split('\n')
-        SW1 = 10e3  # pre initialize
-        for s in range(0, len(data2)):
-            if data2[s].startswith('##$TD='):
-                sizeTD1 = int(data2[s][6:])
-            if data2[s].startswith('##$SFO1='):
-                freq1 = float(data2[s][8:]) * 1e6
-            if data2[s].startswith('##$SW_h='):
-                SW1 = float(data2[s][8:])
-    if os.path.exists(Dir + os.path.sep + 'fid'):
-        filePath = Dir + os.path.sep + 'fid'
-        with open(Dir + os.path.sep + 'fid', "rb") as f:
-            raw = np.fromfile(f, np.int32, sizeTD1 * sizeTD2)
-    elif os.path.exists(Dir + os.path.sep + 'ser'):
-        filePath = Dir + os.path.sep + 'ser'
-        with open(Dir + os.path.sep + 'ser', "rb") as f:
-            raw = np.fromfile(f, np.int32, sizeTD1 * int(np.ceil(sizeTD2 / 256)) * 256)  # Always load full 1024 byte blocks (256 data points)
-    if ByteOrder:
-        RawInt = raw.newbyteorder('b')
-    else:
-        RawInt = raw.newbyteorder('l')
-    ComplexData = np.array(RawInt[0:len(RawInt):2]) + 1j * np.array(RawInt[1:len(RawInt):2])
-    spec = [False]
-    if sizeTD1 is 1:
-        masterData = sc.Spectrum(name, ComplexData, (1, filePath), [freq2], [SW2], spec)
-    else:
-        ComplexData = ComplexData.reshape(sizeTD1, int(np.ceil(sizeTD2 / 256) * 256 / 2))
-        ComplexData = ComplexData[:, 0:int(sizeTD2 / 2)]  # Cut off placeholder data
-        masterData = sc.Spectrum(name, ComplexData, (1, filePath), [freq1, freq2], [SW1, SW2], spec * 2)
->>>>>>> 4cdf4be8
     masterData.addHistory("Bruker data loaded from " + filePath)
     return masterData
 
@@ -699,8 +599,6 @@
         Dir = os.path.dirname(filePath)
     else:
         Dir = filePath
-<<<<<<< HEAD
-
     SIZE = []
     SW = []
     REF = []
@@ -770,81 +668,6 @@
             DATA[index] = np.concatenate(np.concatenate(np.concatenate(DATA[index],2),2),2)
     spec = [True]
     masterData = sc.Spectrum(name, DATA, (7, filePath), FREQ[-1::-1], SW[-1::-1], spec * dim, ref=REF[-1::-1],hyper = hyper)
-=======
-    if os.path.exists(Dir + os.path.sep + 'procs'):  # Get D2 parameters
-        with open(Dir + os.path.sep + 'procs', 'r') as f:
-            data = f.read().split('\n')
-        for s in range(0, len(data)):
-            if data[s].startswith('##$SI='):
-                sizeTD2 = int(re.findall("\#\#\$SI= (.*.)", data[s])[0])
-#                if data[s].startswith('##$XDIM='):
-#                    blockingD2 = int(data[s][8:])
-            if data[s].startswith('##$BYTORDP='):
-                ByteOrder = int(data[s][11:])
-            if data[s].startswith('##$SW_p='):
-                SW2 = float(data[s][8:])
-            if data[s].startswith('##$SF='):
-                Ref2 = float(data[s][6:]) * 1e6
-    freq2 = 0
-    if os.path.exists(Dir + os.path.sep + '..' + os.path.sep + '..' + os.path.sep + 'acqus'):  # Get D2 parameters from fid directory, if available
-        with open(Dir + os.path.sep + '..' + os.path.sep + '..' + os.path.sep + 'acqus', 'r') as f:
-            data = f.read().split('\n')
-        for s in range(0, len(data)):
-            if data[s].startswith('##$SFO1='):
-                freq2 = float(data[s][8:]) * 1e6
-    sizeTD1 = 1
-    if os.path.exists(Dir + os.path.sep + 'proc2s'):  # Get D1 parameters
-        with open(Dir + os.path.sep + 'proc2s', 'r') as f:
-            data2 = f.read().split('\n')
-        for s in range(0, len(data2)):
-            if data2[s].startswith('##$SI='):
-                sizeTD1 = int(data2[s][6:])
-#                if data2[s].startswith('##$XDIM='):
-#                    blockingD1 = int(data[s][8:])
-            if data2[s].startswith('##$SW_p='):
-                SW1 = float(data2[s][8:])
-            if data2[s].startswith('##$SF='):
-                Ref1 = float(data2[s][6:]) * 1e6
-    freq1 = 0
-    if os.path.exists(Dir + os.path.sep + '..' + os.path.sep + '..' + os.path.sep + 'acqu2s'):  # Get D1 parameters from fid directory, if available
-        with open(Dir + os.path.sep + '..' + os.path.sep + '..' + os.path.sep + 'acqu2s', 'r') as f:
-            data = f.read().split('\n')
-        for s in range(0, len(data)):
-            if data[s].startswith('##$SFO1='):
-                freq1 = float(data[s][8:]) * 1e6
-    if os.path.exists(Dir + os.path.sep + '1r'):  # Get D2 data
-        filePath = Dir + os.path.sep + '1r'
-        with open(Dir + os.path.sep + '1r', "rb") as f:
-            RawReal = np.fromfile(f, np.int32, sizeTD1 * sizeTD2)
-        RawImag = np.zeros([sizeTD1 * sizeTD2])
-        if os.path.exists(Dir + os.path.sep + '1i'):
-            with open(Dir + os.path.sep + '1i', "rb") as f:
-                RawImag = np.fromfile(f, np.int32, sizeTD1 * sizeTD2)
-    elif os.path.exists(Dir + os.path.sep + '2rr'):  # Get D1 data
-        filePath = Dir + os.path.sep + '2rr'
-        with open(Dir + os.path.sep + '2rr', "rb") as f:
-            RawReal = np.fromfile(f, np.int32, sizeTD1 * sizeTD2)
-        RawImag = np.zeros([sizeTD1 * sizeTD2])
-        if os.path.exists(Dir + os.path.sep + '2ir'):  # If hypercomplex
-            with open(Dir + os.path.sep + '2ir', "rb") as f:
-                RawImag = np.fromfile(f, np.int32, sizeTD1 * sizeTD2)
-        elif os.path.exists(Dir + os.path.sep + '2ii'):
-            with open(Dir + os.path.sep + '2ii', "rb") as f:
-                RawImag = np.fromfile(f, np.int32, sizeTD1 * sizeTD2)
-    if ByteOrder:
-        RawReal = RawReal.newbyteorder('b')
-        RawImag = RawImag.newbyteorder('b')
-    else:
-        RawReal = RawReal.newbyteorder('l')
-        RawImag = RawImag.newbyteorder('l')
-    Data = np.flipud(RawReal) - 1j * np.flipud(RawImag)
-    spec = [True]
-    if sizeTD1 is 1:
-        masterData = sc.Spectrum(name, Data, (7, filePath), [freq2], [SW2], spec, ref=[Ref2])
-    else:
-        Data = Data.reshape(sizeTD1, sizeTD2)
-        masterData = sc.Spectrum(name, Data, (7, filePath), [freq1, freq2], [SW1, SW2], spec * 2, ref=[Ref1, Ref2])
->>>>>>> 4cdf4be8
     masterData.addHistory("Bruker spectrum data loaded from " + filePath)
     return masterData
 
