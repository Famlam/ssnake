#!/usr/bin/env python

# Copyright 2016 - 2018 Bas van Meerten and Wouter Franssen

# This file is part of ssNake.
#
# ssNake is free software: you can redistribute it and/or modify
# it under the terms of the GNU General Public License as published by
# the Free Software Foundation, either version 3 of the License, or
# (at your option) any later version.
#
# ssNake is distributed in the hope that it will be useful,
# but WITHOUT ANY WARRANTY; without even the implied warranty of
# MERCHANTABILITY or FITNESS FOR A PARTICULAR PURPOSE.  See the
# GNU General Public License for more details.
#
# You should have received a copy of the GNU General Public License
# along with ssNake. If not, see <http://www.gnu.org/licenses/>.

import numpy as np
try:
    from PyQt4 import QtGui, QtCore
    from PyQt4 import QtGui as QtWidgets
    from matplotlib.backends.backend_qt4agg import FigureCanvasQTAgg as FigureCanvas
except ImportError:
    from PyQt5 import QtGui, QtCore, QtWidgets
    from matplotlib.backends.backend_qt5agg import FigureCanvasQTAgg as FigureCanvas
from matplotlib.figure import Figure
import scipy.optimize
import multiprocessing
import copy
import re
import time
import tempfile
import os
import subprocess
import shutil
import spectrum_classes
from safeEval import safeEval
from spectrumFrame import Plot1DFrame
from spectrum_classes import Current1D
from widgetClasses import QLabel
import widgetClasses as wc
import functions as func
import simFunctions as simFunc
import loadFiles as LF

pi = np.pi
stopDict = {}  # Global dictionary with stopping commands for fits


def isfloat(value):
    try:
        float(value)
        return True
    except ValueError:
        return False


def checkLinkTuple(inp):
    if len(inp) == 2:
        inp += (1, 0, 0)
    elif len(inp) == 3:
        inp += (0, 0)
    return inp

#############################################################################################


class TabFittingWindow(QtWidgets.QWidget):

    PRECIS = 4
    MINMETHOD = 'Powell'
    NUMFEVAL = 150

    def __init__(self, mainProgram, oldMainWindow):
        super(TabFittingWindow, self).__init__(mainProgram)
        self.mainProgram = mainProgram
        self.oldMainWindow = oldMainWindow
        self.subFitWindows = []
        self.tabs = QtWidgets.QTabWidget(self)
        self.tabs.setTabPosition(2)
        self.mainFitWindow = FittingWindow(mainProgram, oldMainWindow, self)
        self.current = self.mainFitWindow.current
        self.tabs.setTabsClosable(True)
        self.tabs.tabCloseRequested.connect(self.closeTab)
        self.tabs.addTab(self.mainFitWindow, 'Spectrum')
        grid3 = QtWidgets.QGridLayout(self)
        grid3.addWidget(self.tabs, 0, 0)
        grid3.setColumnStretch(0, 1)
        grid3.setRowStretch(0, 1)

    def getTabNames(self):
        return [self.tabs.tabText(i) for i in range(self.tabs.count())]

    def getCurrentTabName(self):
        return self.tabs.tabText(self.tabs.currentIndex())

    def addSpectrum(self):
        text = QtWidgets.QInputDialog.getItem(self, "Select spectrum to add", "Spectrum name:", self.mainProgram.workspaceNames, 0, False)
        if text[1]:
            self.subFitWindows.append(FittingWindow(self.mainProgram, self.mainProgram.workspaces[self.mainProgram.workspaceNames.index(text[0])], self, False))
            self.tabs.addTab(self.subFitWindows[-1], str(text[0]))
            self.tabs.setCurrentIndex(len(self.subFitWindows))

    def removeSpectrum(self, spec):
        num = self.subFitWindows.index(spec)
        self.tabs.removeTab(num + 1)
        del self.subFitWindows[num]

    def closeTab(self, num):
        if num > 0:
            self.tabs.removeTab(num)
            del self.subFitWindows[num - 1]
        else:
            self.mainFitWindow.paramframe.closeWindow()

    def fit(self):
        value = self.mainFitWindow.paramframe.getFitParams()
        if value is None:
            return
        else:
            xax, data1D, guess, args, out = value
        xax = [xax]
        out = [out]
        nameList = ['Spectrum']
        selectList = [slice(0, len(guess))]
        for i in range(len(self.subFitWindows)):
            xax_tmp, data1D_tmp, guess_tmp, args_tmp, out_tmp = self.subFitWindows[i].paramframe.getFitParams()
            out.append(out_tmp)
            xax.append(xax_tmp)
            nameList.append('bla')
            selectList.append(slice(len(guess), len(guess) + len(guess_tmp)))
            data1D = np.append(data1D, data1D_tmp)
            guess += guess_tmp
            new_args = ()
            for n in range(len(args)):
                new_args += (args[n] + args_tmp[n],)
            args = new_args  # tuples are immutable
        new_args = (nameList, selectList) + args
        allFitVal = self.mainFitWindow.paramframe.fit(xax, data1D, guess, new_args)
        if allFitVal is None:
            return
        allFitVal = allFitVal['x']
        fitVal = []
        for length in selectList:
            if allFitVal.ndim is 0:
                fitVal.append(np.array([allFitVal]))
            else:
                fitVal.append(allFitVal[length])
        args_out = []
        for n in range(len(args)):
            args_out.append([args[n][0]])
        self.mainFitWindow.paramframe.setResults(fitVal[0], args_out, out[0])
        for i in (range(len(self.subFitWindows))):
            args_out = []
            for n in range(len(args)):
                args_out.append([args[n][i + 1]])
            self.subFitWindows[i].paramframe.setResults(fitVal[i + 1], args_out, out[i + 1])

    def getNum(self, paramfitwindow):
        fitwindow = paramfitwindow.rootwindow
        if fitwindow is self.mainFitWindow:
            return 0
        else:
            return self.subFitWindows.index(fitwindow) + 1

    def getParams(self):
        params = [self.mainFitWindow.paramframe.getSimParams()]
        for window in self.subFitWindows:
            tmp_params = window.paramframe.getSimParams()
            params = np.append(params, [tmp_params], axis=0)
        if params[0] is None:
            return None
        return params
            
    def disp(self, *args, **kwargs):
        params = self.getParams()
        if params is None:
            return
        self.mainFitWindow.paramframe.disp(params, 0, *args, **kwargs)
        for i in range(len(self.subFitWindows)):
            self.subFitWindows[i].paramframe.disp(params, i + 1, *args, **kwargs)

    def get_masterData(self):
        return self.oldMainWindow.get_masterData()

    def get_current(self):
        return self.oldMainWindow.get_current()

    def kill(self):
        self.mainFitWindow.kill()

##############################################################################


class FitCopySettingsWindow(QtWidgets.QWidget):

    def __init__(self, parent, returnFunction, single=False):
        super(FitCopySettingsWindow, self).__init__(parent)
        self.setWindowFlags(QtCore.Qt.Window | QtCore.Qt.Tool)
        self.father = parent
        self.returnFunction = returnFunction
        self.setWindowTitle("Settings")
        layout = QtWidgets.QGridLayout(self)
        grid = QtWidgets.QGridLayout()
        layout.addLayout(grid, 0, 0, 1, 2)
        self.allTraces = QtWidgets.QCheckBox("Export all traces")
        if not single:
            grid.addWidget(self.allTraces, 0, 0)
        self.original = QtWidgets.QCheckBox("Include original")
        self.original.setChecked(True)
        grid.addWidget(self.original, 1, 0)
        self.subFits = QtWidgets.QCheckBox("Include subfits")
        self.subFits.setChecked(True)
        grid.addWidget(self.subFits, 2, 0)
        self.difference = QtWidgets.QCheckBox("Include difference")
        grid.addWidget(self.difference, 3, 0)
        cancelButton = QtWidgets.QPushButton("&Cancel")
        cancelButton.clicked.connect(self.closeEvent)
        layout.addWidget(cancelButton, 2, 0)
        okButton = QtWidgets.QPushButton("&Ok", self)
        okButton.clicked.connect(self.applyAndClose)
        okButton.setFocus()
        layout.addWidget(okButton, 2, 1)
        grid.setRowStretch(100, 1)
        self.show()
        self.setGeometry(self.frameSize().width() - self.geometry().width(), self.frameSize().height() - self.geometry().height(), 0, 0)

    def closeEvent(self, *args):
        self.deleteLater()

    def applyAndClose(self, *args):
        self.deleteLater()
        self.returnFunction([self.allTraces.isChecked(), self.original.isChecked(), self.subFits.isChecked(), self.difference.isChecked()])

##################################################################################################


class ParamCopySettingsWindow(QtWidgets.QWidget):

    def __init__(self, parent, paramNames, returnFunction, single=False):
        super(ParamCopySettingsWindow, self).__init__(parent)
        self.setWindowFlags(QtCore.Qt.Window | QtCore.Qt.Tool)
        self.father = parent
        self.returnFunction = returnFunction
        self.setWindowTitle("Parameters to export")
        layout = QtWidgets.QGridLayout(self)
        grid = QtWidgets.QGridLayout()
        layout.addLayout(grid, 0, 0, 1, 2)
        self.allTraces = QtWidgets.QCheckBox("Export all traces")
        if not single:
            grid.addWidget(self.allTraces, 0, 0)
        self.exportList = []
        for i in range(len(paramNames)):
            self.exportList.append(QtWidgets.QCheckBox(paramNames[i]))
            grid.addWidget(self.exportList[-1], i + 1, 0)
        cancelButton = QtWidgets.QPushButton("&Cancel")
        cancelButton.clicked.connect(self.closeEvent)
        layout.addWidget(cancelButton, 2, 0)
        okButton = QtWidgets.QPushButton("&Ok", self)
        okButton.clicked.connect(self.applyAndClose)
        okButton.setFocus()
        layout.addWidget(okButton, 2, 1)
        grid.setRowStretch(100, 1)
        self.show()
        self.setGeometry(self.frameSize().width() - self.geometry().width(), self.frameSize().height() - self.geometry().height(), 0, 0)

    def closeEvent(self, *args):
        self.deleteLater()

    def applyAndClose(self, *args):
        self.deleteLater()
        answers = []
        for checkbox in self.exportList:
            answers.append(checkbox.isChecked())
        self.returnFunction(self.allTraces.isChecked(), answers)

################################################################################


class FittingWindow(QtWidgets.QWidget):
    # Inherited by the fitting windows

    def __init__(self, mainProgram, oldMainWindow, tabWindow, isMain=True):
        super(FittingWindow, self).__init__(mainProgram)
        self.isMain = isMain
        self.mainProgram = mainProgram
        self.oldMainWindow = oldMainWindow
        self.tabWindow = tabWindow
        self.fig = Figure()
        self.canvas = FigureCanvas(self.fig)
        grid = QtWidgets.QGridLayout(self)
        grid.addWidget(self.canvas, 0, 0)
        self.current = self.tabWindow.CURRENTWINDOW(self, self.fig, self.canvas, self.oldMainWindow.get_current())
        self.paramframe = self.tabWindow.PARAMFRAME(self.current, self, isMain=self.isMain)
        grid.addWidget(self.paramframe, 1, 0)
        grid.setColumnStretch(0, 1)
        grid.setRowStretch(0, 1)
        self.grid = grid
        self.fittingSideFrame = FittingSideFrame(self)
        self.grid.addWidget(self.fittingSideFrame, 0, 1)
        self.canvas.mpl_connect('button_press_event', self.buttonPress)
        self.canvas.mpl_connect('button_release_event', self.buttonRelease)
        self.canvas.mpl_connect('motion_notify_event', self.pan)
        self.canvas.mpl_connect('scroll_event', self.scroll)

    def updAllFrames(self, *args):
        pass
        
    def fit(self):
        self.tabWindow.fit()

    def sim(self, *args, **kwargs):
        self.tabWindow.disp(**kwargs)

    def getCurrentTabName(self, *args, **kwargs):
        return self.tabWindow.getCurrentTabName(*args, **kwargs)

    def getTabNames(self, *args, **kwargs):
        return self.tabWindow.getTabNames(*args, **kwargs)

    def getParams(self, *args, **kwargs):
        return self.tabWindow.getParams(*args, **kwargs)

    def getNum(self, *args, **kwargs):
        return self.tabWindow.getNum(*args, **kwargs)

    def addSpectrum(self):
        self.tabWindow.addSpectrum()

    def removeSpectrum(self):
        self.tabWindow.removeSpectrum(self)

    def createNewData(self, data, axes, params=False, fitAll=False):
        masterData = self.get_masterData()
        if fitAll:
            if params:
                self.mainProgram.dataFromFit(data,
                                             masterData.filePath,
                                             np.append([masterData.freq[axes], masterData.freq[axes]], np.delete(masterData.freq, axes)),
                                             np.append([masterData.sw[axes], masterData.sw[axes]], np.delete(masterData.sw, axes)),
                                             np.append([False, False], np.delete(masterData.spec, axes)),
                                             np.append([False, False], np.delete(masterData.wholeEcho, axes)),
                                             None,    
                                             np.append([None, None], np.delete(masterData.ref, axes)),
                                             None,
                                             axes + 1)
            else:
                self.mainProgram.dataFromFit(data,
                                             masterData.filePath,
                                             np.append(masterData.freq[axes], masterData.freq),
                                             np.append(masterData.sw[axes], masterData.sw),
                                             np.append(False, masterData.spec),
                                             np.append(False, masterData.wholeEcho),
                                             None,    
                                             np.append(None, masterData.ref),
                                             None,
                                             axes + 1)
        else:
            if params:
                self.mainProgram.dataFromFit(data,
                                             masterData.filePath,
                                             [masterData.freq[axes], masterData.freq[axes]],
                                             [masterData.sw[axes], masterData.sw[axes]],
                                             [False, False],
                                             [False, False],
                                             None,    
                                             [None, None],
                                             [np.arange(data.shape[0]), np.arange(data.shape[1])],
                                             0)
            else:
                self.mainProgram.dataFromFit(data,
                                             masterData.filePath,
                                             [masterData.freq[axes], masterData.freq[axes]],
                                             [masterData.sw[axes], masterData.sw[axes]],
                                             [False, masterData.spec[axes]],
                                             [False, masterData.wholeEcho[axes]],
                                             None,    
                                             [None, masterData.ref[axes]],
                                             [np.arange(len(data)), masterData.xaxArray[axes]],
                                             axes)

    def rename(self, name):
        self.canvas.draw()
        self.oldMainWindow.rename(name)

    def buttonPress(self, event):
        self.current.buttonPress(event)

    def buttonRelease(self, event):
        self.current.buttonRelease(event)

    def pan(self, event):
        self.current.pan(event)

    def scroll(self, event):
        self.current.scroll(event)

    def get_mainWindow(self):
        return self.oldMainWindow

    def get_masterData(self):
        return self.oldMainWindow.get_masterData()

    def get_current(self):
        return self.oldMainWindow.get_current()

    def kill(self):
        for i in reversed(range(self.grid.count())):
            self.grid.itemAt(i).widget().deleteLater()
        self.grid.deleteLater()
        self.current.kill()
        self.oldMainWindow.kill()
        del self.current
        del self.paramframe
        del self.fig
        del self.canvas
        self.deleteLater()

    def cancel(self):
        for i in reversed(range(self.grid.count())):
            self.grid.itemAt(i).widget().deleteLater()
        self.grid.deleteLater()
        del self.current
        del self.paramframe
        del self.canvas
        del self.fig
        self.mainProgram.closeFitWindow(self.oldMainWindow)
        self.deleteLater()

##############################################################################


class FittingSideFrame(QtWidgets.QScrollArea):

    def __init__(self, parent):
        super(FittingSideFrame, self).__init__(parent)
        self.father = parent
        self.entries = []
        content = QtWidgets.QWidget()
        grid = QtWidgets.QGridLayout(content)
        grid.setSizeConstraint(QtWidgets.QLayout.SetFixedSize)
        frame1Widget = QtWidgets.QWidget()
        frame2Widget = QtWidgets.QWidget()
        grid.addWidget(frame1Widget, 0, 0)
        grid.addWidget(frame2Widget, 1, 0)
        self.frame1 = QtWidgets.QGridLayout()
        self.frame2 = QtWidgets.QGridLayout()
        frame1Widget.setLayout(self.frame1)
        frame2Widget.setLayout(self.frame2)
        self.frame1.setAlignment(QtCore.Qt.AlignTop)
        self.frame2.setAlignment(QtCore.Qt.AlignTop)
        self.setHorizontalScrollBarPolicy(QtCore.Qt.ScrollBarAlwaysOff)
        self.grid = grid
        self.setWidget(content)
        self.upd()

    def kill(self):
        for i in reversed(range(self.grid.count())):
            self.grid.itemAt(i).widget().deleteLater()
        self.grid.deleteLater()

    def upd(self):
        current = self.father.current
        self.shape = current.data.shape()
        self.length = len(self.shape)
        for i in reversed(range(self.frame1.count())):
            item = self.frame1.itemAt(i).widget()
            item.hide()
            self.frame1.removeWidget(item)
            item.deleteLater()
        for i in reversed(range(self.frame2.count())):
            item = self.frame2.itemAt(i).widget()
            item.hide()
            self.frame2.removeWidget(item)
            item.deleteLater()
        self.entries = []
        if self.length > 1:
            for num in range(self.length):
                self.frame1.addWidget(wc.QLabel("D" + str(num + 1), self), num * 2, 0)
                self.entries.append(wc.SliceSpinBox(self, 0, self.shape[num] - 1))
                self.frame1.addWidget(self.entries[num], num * 2 + 1, 0)
                if num < current.axes:
                    self.entries[num].setValue(current.locList[num])
                elif num == current.axes:
                    self.entries[num].setValue(0)
                    self.entries[num].setDisabled(True)
                else:
                    self.entries[num].setValue(current.locList[num - 1])
                self.entries[num].valueChanged.connect(lambda event=None, num=num: self.getSlice(event, num))
        QtCore.QTimer.singleShot(100, self.resizeAll)

    def resizeAll(self):
        self.setMinimumWidth(self.grid.sizeHint().width() + self.verticalScrollBar().sizeHint().width())

    def getSlice(self, event, entryNum):
        if entryNum == self.father.current.axes:
            return
        else:
            dimNum = self.father.current.axes
        locList = []
        for num in range(self.length):
            inp = self.entries[num].value()
            if num == dimNum:
                pass
            else:
                locList.append(inp)
        self.father.current.setSlice(dimNum, locList)

#################################################################################


class FitPlotFrame(Current1D):

    MARKER = ''
    LINESTYLE = '-'
    FITNUM = 10  # Standard number of fits

    def __init__(self, rootwindow, fig, canvas, current):
        tmp = list(current.data.shape())
        tmp.pop(current.axes)
        self.fitDataList = np.full(tmp, None, dtype=object)
        self.fitPickNumList = np.zeros(tmp, dtype=int)
        self.rootwindow = rootwindow
        super(FitPlotFrame, self).__init__(rootwindow, fig, canvas, current.data, current)

    def setSlice(self, axes, locList):
        self.rootwindow.paramframe.checkInputs()
        self.pickWidth = False
        super(FitPlotFrame, self).setSlice(axes, locList)
        self.rootwindow.paramframe.checkFitParamList(tuple(self.locList))
        self.rootwindow.paramframe.dispParams()

    def getData1D(self):
        return np.real(self.getDataType(self.data1D.data[0]))

    def showFid(self):
        extraX = []
        extraY = []
        if self.fitDataList[tuple(self.locList)] is not None:
            tmp = self.fitDataList[tuple(self.locList)]
            extraX.append(tmp[0])
            extraY.append(tmp[1])
            for i in range(len(tmp[2])):
                extraX.append(tmp[2][i])
                extraY.append(tmp[3][i])
        super(FitPlotFrame, self).showFid(extraX=extraX, extraY=extraY)

#################################################################################


class AbstractParamFrame(QtWidgets.QWidget):

    TICKS = True  # Fitting parameters can be fixed by checkboxes

    def __init__(self, parent, rootwindow, isMain=True):
        super(AbstractParamFrame, self).__init__(rootwindow)
        self.parent = parent
        self.FITNUM = self.parent.FITNUM
        self.rootwindow = rootwindow
        self.isMain = isMain # display fitting buttons
        tmp = list(self.parent.data.shape())
        tmp.pop(self.parent.axes)
        self.fitParamList = np.zeros(tmp, dtype=object)
        self.fitNumList = np.zeros(tmp, dtype=int)
        grid = QtWidgets.QGridLayout(self)
        self.setLayout(grid)
        self.axMult = self.parent.getAxMult(self.parent.spec(),
                                            self.parent.viewSettings["axType"],
                                            self.parent.viewSettings["ppm"],
                                            self.parent.freq(),
                                            self.parent.ref())
        if self.parent.spec() == 1:
            self.axAdd = self.parent.freq() - self.parent.ref()
            if self.parent.viewSettings["ppm"]:
                self.axUnit = 'ppm'
            else:
                axUnits = ['Hz', 'kHz', 'MHz']
                self.axUnit = axUnits[self.parent.viewSettings["axType"]]
        elif self.parent.spec() == 0:
            axUnits = ['s', 'ms', u"\u03bcs"]
            self.axUnit = axUnits[self.parent.viewSettings["axType"]]
            self.axAdd = 0
        self.frame1 = QtWidgets.QGridLayout()
        self.optframe = QtWidgets.QGridLayout()
        self.frame2 = QtWidgets.QGridLayout()
        self.frame3 = QtWidgets.QGridLayout()
        self.frame4 = QtWidgets.QGridLayout()
        grid.addLayout(self.frame1, 0, 0)
        grid.addLayout(self.optframe, 0, 1)
        grid.addLayout(self.frame2, 0, 2)
        grid.addLayout(self.frame3, 0, 3)
        grid.addLayout(self.frame4, 0, 4)
        grid.setColumnStretch(10, 1)
        grid.setAlignment(QtCore.Qt.AlignLeft)
        simButton = QtWidgets.QPushButton("Sim")
        simButton.clicked.connect(self.rootwindow.sim)
        self.frame1.addWidget(simButton, 0, 0)
        fitButton = QtWidgets.QPushButton("Fit")
        fitButton.clicked.connect(self.rootwindow.fit)
        self.frame1.addWidget(fitButton, 1, 0)
        self.stopButton = QtWidgets.QPushButton("Stop")
        self.stopButton.clicked.connect(self.stopMP)
        self.stopButton.setStyleSheet('background-color: green') 
        self.frame1.addWidget(self.stopButton, 1, 0)
        self.stopButton.hide()
        self.process1 = None
        self.queue = None
        fitAllButton = QtWidgets.QPushButton("Fit all")
        fitAllButton.clicked.connect(self.fitAll)
        self.frame1.addWidget(fitAllButton, 2, 0)
        self.stopAllButton = QtWidgets.QPushButton("Stop all")
        self.stopAllButton.clicked.connect(self.stopAll)
        self.stopAllButton.setStyleSheet('background-color: green') 
        self.frame1.addWidget(self.stopAllButton, 2, 0)
        self.stopAllButton.hide()
        copyParamsButton = QtWidgets.QPushButton("Copy parameters")
        copyParamsButton.clicked.connect(self.copyParams)
        self.frame1.addWidget(copyParamsButton, 3, 0)
        copyResultButton = QtWidgets.QPushButton("Result to workspace")
        copyResultButton.clicked.connect(self.resultToWorkspaceWindow)
        self.frame1.addWidget(copyResultButton, 4, 0)
        copyParamButton = QtWidgets.QPushButton("Param. to workspace")
        copyParamButton.clicked.connect(self.paramToWorkspaceWindow)
        self.frame1.addWidget(copyParamButton, 5, 0)
        addSpecButton = QtWidgets.QPushButton("Add spectrum")
        addSpecButton.clicked.connect(self.rootwindow.addSpectrum)
        self.frame1.addWidget(addSpecButton, 6, 0)
        if self.isMain:
            cancelButton = QtWidgets.QPushButton("&Cancel")
            cancelButton.clicked.connect(self.closeWindow)
        else:
            cancelButton = QtWidgets.QPushButton("&Delete")
            cancelButton.clicked.connect(self.rootwindow.removeSpectrum)
        prefButton = QtWidgets.QPushButton("Preferences")
        prefButton.clicked.connect(self.createPrefWindow)
        self.frame1.addWidget(prefButton, 0, 1)
        self.frame1.addWidget(cancelButton, 7, 0)
        self.frame1.setColumnStretch(10, 1)
        self.frame1.setAlignment(QtCore.Qt.AlignTop)
        self.checkFitParamList(tuple(self.parent.locList))

    def checkFitParamList(self, locList):
        if not self.fitParamList[locList]:
            self.fitParamList[locList] = self.defaultValues(0)

    def closeWindow(self, *args):
        self.stopMP()
        self.rootwindow.cancel()

    def copyParams(self):
        self.checkInputs()
        locList = tuple(self.parent.locList)
        self.checkFitParamList(locList)
        for elem in np.nditer(self.fitParamList, flags=["refs_ok"], op_flags=['readwrite']):
            elem[...] = copy.deepcopy(self.fitParamList[locList])
        for elem in np.nditer(self.fitNumList, flags=["refs_ok"], op_flags=['readwrite']):
            elem[...] = self.fitNumList[locList]

    def dispParams(self):
        locList = tuple(self.parent.locList)
        val = self.fitNumList[locList] + 1
        for name in self.SINGLENAMES:
            if isinstance(self.fitParamList[locList][name][0], (float, int)):
                self.entries[name][0].setText(('%#.' + str(self.rootwindow.tabWindow.PRECIS) + 'g') % self.fitParamList[locList][name][0])
            if self.TICKS:
                self.ticks[name][0].setChecked(self.fitParamList[locList][name][1])
        self.setNumExp()
        for i in range(self.FITNUM):
            for name in self.MULTINAMES:
                if isinstance(self.fitParamList[locList][name][i][0], (float, int)):
                    self.entries[name][i].setText(('%#.' + str(self.rootwindow.tabWindow.PRECIS) + 'g') % self.fitParamList[locList][name][i][0])
                if self.TICKS:
                    self.ticks[name][i].setChecked(self.fitParamList[locList][name][i][1])
                if i < val:
                    if self.TICKS:
                        self.ticks[name][i].show()
                    self.entries[name][i].show()
                else:
                    if self.TICKS:
                        self.ticks[name][i].hide()
                    self.entries[name][i].hide()

    def setNumExp(self):
        locList = tuple(self.parent.locList)
        self.numExp.setCurrentIndex(self.fitNumList[locList])

    def changeNum(self, *args):
        val = self.numExp.currentIndex() + 1
        self.fitNumList[tuple(self.parent.locList)] = self.numExp.currentIndex()
        for i in range(self.FITNUM):
            for name in self.MULTINAMES:
                if i < val:
                    if self.TICKS:
                        self.ticks[name][i].show()
                    self.entries[name][i].show()
                else:
                    if self.TICKS:
                        self.ticks[name][i].hide()
                    self.entries[name][i].hide()

    def checkInputs(self):
        locList = tuple(self.parent.locList)
        numExp = self.getNumExp()
        for name in self.SINGLENAMES:
            if self.TICKS:
                self.fitParamList[locList][name][1] = self.ticks[name][0].isChecked()
            inp = safeEval(self.entries[name][0].text())
            if inp is None:
                return False
            elif isinstance(inp, float):
                self.entries[name][0].setText(('%#.' + str(self.rootwindow.tabWindow.PRECIS) + 'g') % inp)
            else:
                self.entries[name][0].setText(str(inp))
            self.fitParamList[locList][name][0] = inp
        for i in range(numExp):
            for name in self.MULTINAMES:
                if self.TICKS:
                    self.fitParamList[locList][name][i][1] = self.ticks[name][i].isChecked()
                inp = safeEval(self.entries[name][i].text())
                if inp is None:
                    return False
                elif isinstance(inp, float):
                    self.entries[name][i].setText(('%#.' + str(self.rootwindow.tabWindow.PRECIS) + 'g') % inp)
                else:
                    self.entries[name][i].setText(str(inp))
                self.fitParamList[locList][name][i][0] = inp
        return True

    def getNumExp(self):
        return self.numExp.currentIndex() + 1

    def getExtraParams(self, out):
        return (out, [])

    def getFitParams(self):
        if not self.checkInputs():
            self.rootwindow.mainProgram.dispMsg("Fitting: One of the inputs is not valid")
            return
        struc = {}
        for name in (self.SINGLENAMES + self.MULTINAMES):
            struc[name] = []
        guess = []
        argu = []
        numExp = self.getNumExp()
        out = {}
        for name in self.SINGLENAMES:
            out[name] = [0.0]
        for name in self.MULTINAMES:
            out[name] = np.zeros(numExp)
        for name in self.SINGLENAMES:
            if isfloat(self.entries[name][0].text()):
                if not self.fitParamList[tuple(self.parent.locList)][name][1]:
                    guess.append(float(self.entries[name][0].text()))
                    struc[name].append((1, len(guess) - 1))
                else:
                    out[name][0] = float(self.entries[name][0].text())
                    argu.append(out[name][0])
                    struc[name].append((0, len(argu) - 1))
            else:
                struc[name].append((2, checkLinkTuple(safeEval(self.entries[name][0].text()))))
        for i in range(numExp):
            for name in self.MULTINAMES:
                if isfloat(self.entries[name][i].text()):
                    if not self.fitParamList[tuple(self.parent.locList)][name][i][1]:
                        guess.append(float(self.entries[name][i].text()))
                        struc[name].append((1, len(guess) - 1))
                    else:
                        out[name][i] = float(self.entries[name][i].text())
                        argu.append(out[name][i])
                        struc[name].append((0, len(argu) - 1))
                else:
                    struc[name].append((2, checkLinkTuple(safeEval(self.entries[name][i].text()))))
        out, extraArgu = self.getExtraParams(out)
        argu.append(extraArgu)
        args = ([numExp], [struc], [argu], [self.parent.sw()], [self.axAdd], [self.axMult])
        return (self.parent.xax(), self.parent.getData1D(), guess, args, out)

    def fit(self, xax, data1D, guess, args):
        self.queue = multiprocessing.Queue()
        self.process1 = multiprocessing.Process(target=self.FITFUNC, args=(xax, data1D, guess, args, self.queue, self.rootwindow.tabWindow.MINMETHOD, self.rootwindow.tabWindow.NUMFEVAL))
        self.process1.start()
        self.running = True
        self.stopButton.show()
        while self.running:
            if not self.queue.empty():
                self.running = False
            QtWidgets.qApp.processEvents()
            time.sleep(0.1)
        if self.queue is None:
            return
        fitVal = self.queue.get(timeout=2)
        self.stopMP()
        if fitVal is None:
            self.rootwindow.mainProgram.dispMsg('Optimal parameters not found')
            return
        return fitVal

    def setResults(self, fitVal, args, out):
        locList = tuple(self.parent.locList)
        numExp = args[0][0]
        struc = args[1][0]
        for name in self.SINGLENAMES:
            if struc[name][0][0] == 1:
                self.fitParamList[locList][name][0] = fitVal[struc[name][0][1]]
        for i in range(numExp):
            for name in self.MULTINAMES:
                if struc[name][i][0] == 1:
                    self.fitParamList[locList][name][i][0] = fitVal[struc[name][i][1]]
        self.dispParams()
        self.rootwindow.sim()

    def stopMP(self, *args):
        if self.queue is not None:
            self.process1.terminate()
            self.queue.close()
            self.queue.join_thread()
            self.process1.join()
        self.queue = None
        self.process1 = None
        self.running = False
        self.stopButton.hide()

    def stopAll(self, *args):
        self.runningAll = False
        self.stopMP()
        self.stopAllButton.hide()

    def fitAll(self, *args):
        self.runningAll = True
        self.stopAllButton.show()
        tmp = list(self.parent.data.shape())
        tmp.pop(self.parent.axes)
        tmp2 = ()
        for i in tmp:
            tmp2 += (np.arange(i),)
        grid = np.array([i.flatten() for i in np.meshgrid(*tmp2)]).T
        for i in grid:
            QtWidgets.qApp.processEvents()
            if self.runningAll is False:
                break
            self.parent.setSlice(self.parent.axes, i)
            self.rootwindow.fit()
            self.rootwindow.fittingSideFrame.upd()
        self.stopAllButton.hide()

    def getSimParams(self):
        if not self.checkInputs():
            self.rootwindow.mainProgram.dispMsg("Fitting: One of the inputs is not valid")
            return
        numExp = self.getNumExp()
        out = {}
        for name in self.SINGLENAMES:
            out[name] = [0.0]
        for name in self.MULTINAMES:
            out[name] = [0.0] * numExp
        for name in self.SINGLENAMES:
            inp = safeEval(self.entries[name][0].text())
            out[name][0] = inp
        for i in range(numExp):
            for name in self.MULTINAMES:
                inp = safeEval(self.entries[name][i].text())
                out[name][i] = inp
        out, tmp = self.getExtraParams(out)
        return out

    def paramToWorkspaceWindow(self):
        paramNameList = self.SINGLENAMES + self.MULTINAMES
        if self.parent.data.ndim() == 1:
            single = True
        else:
            single = False
        ParamCopySettingsWindow(self, paramNameList, lambda allTraces, settings, self=self: self.paramToWorkspace(allTraces, settings), single)

    def paramToWorkspace(self, allTraces, settings):
        if not self.checkInputs():
            self.rootwindow.mainProgram.dispMsg("Fitting: One of the inputs is not valid")
            return
        paramNameList = np.array(self.SINGLENAMES + self.MULTINAMES, dtype=object)
        locList = tuple(self.parent.locList)
        if not np.any(settings):
            return
        names = paramNameList[settings]
        params = self.rootwindow.getParams()
        if allTraces:
            num = self.rootwindow.getNum(self)
            maxNum = np.max(self.fitNumList)+1
            tmp = list(self.parent.data.shape())
            tmp.pop(self.parent.axes)
            data = np.zeros((sum(settings), maxNum) + tuple(tmp))
            tmp2 = ()
            for i in tmp:
                tmp2 += (np.arange(i),)
            grid = np.array([i.flatten() for i in np.meshgrid(*tmp2)]).T
            for i in grid:
                self.checkFitParamList(tuple(i))
                for j in range(len(names)):
                    if names[j] in self.SINGLENAMES:
                        inp = self.fitParamList[tuple(i)][names[j]][0]
                        if isinstance(inp, tuple):
                            inp = checkLinkTuple(inp)
                            if inp[4] is num:
                                inp = inp[2] * self.fitParamList[tuple(i)][inp[0]][inp[1]][0] + inp[3]
                            else:
                                inp = inp[2] * params[inp[4]][inp[0]][inp[1]] + inp[3]
                        data[(j,) + (slice(None),) + tuple(i)].fill(inp)
                    else:
                        tmpInp = self.fitParamList[tuple(i)][names[j]].T[0][:(self.fitNumList[tuple(i)] + 1)]
                        for n in range(len(tmpInp)):
                            inp = tmpInp[n]
                            if isinstance(inp, tuple):
                                inp = checkLinkTuple(inp)
                                if inp[4] is num:
                                    inp = inp[2] * self.fitParamList[tuple(i)][inp[0]][inp[1]][0] + inp[3]
                                else:
                                    inp = inp[2] * params[inp[4]][inp[0]][inp[1]] + inp[3]
                            data[(j,) + (slice(None),) + tuple(i)][n] = inp
            self.rootwindow.createNewData(data, self.parent.axes, True, True)
        else:
            data = np.zeros((sum(settings), self.fitNumList[locList] + 1))
            for i in range(len(names)):
                if names[i] in self.SINGLENAMES:
                    inp = self.fitParamList[locList][names[i]][0]
                    if isinstance(inp, tuple):
                        inp = checkLinkTuple(inp)
                        inp = inp[2] * params[inp[4]][inp[0]][inp[1]] + inp[3]
                    data[i].fill(inp)
                else:
                    tmpInp = self.fitParamList[locList][names[i]].T[0][:(self.fitNumList[locList] + 1)]
                    for j in range(len(tmpInp)):
                        inp = tmpInp[j]
                        if isinstance(inp, tuple):
                            inp = checkLinkTuple(inp)
                            inp = inp[2] * params[inp[4]][inp[0]][inp[1]] + inp[3]
                        data[i][j] = inp
            self.rootwindow.createNewData(data, self.parent.axes, True)

    def resultToWorkspaceWindow(self):
        if self.parent.data.ndim() == 1:
            single = True
        else:
            single = False
        FitCopySettingsWindow(self, lambda settings, self=self: self.resultToWorkspace(settings), single)

    def resultToWorkspace(self, settings):
        if settings is None:
            return
        if settings[0]:
            oldLocList = self.parent.locList
            maxNum = np.max(self.fitNumList) + 1
            extraLength = 1
            if settings[1]:
                extraLength += 1
            if settings[2]:
                extraLength += maxNum
            if settings[3]:
                extraLength += 1
            data = np.zeros((extraLength,) + self.parent.data.shape())
            tmp = list(self.parent.data.shape())
            tmp.pop(self.parent.axes)
            tmp2 = ()
            for i in tmp:
                tmp2 += (np.arange(i),)
            grid = np.array([i.flatten() for i in np.meshgrid(*tmp2)]).T
            for i in grid:
                self.parent.setSlice(self.parent.axes, i)
                data[(slice(None),) + tuple(i[:self.parent.axes]) + (slice(None),) + tuple(i[self.parent.axes:])] = self.prepareResultToWorkspace(settings, maxNum)
            self.parent.setSlice(self.parent.axes, oldLocList)
            self.rootwindow.createNewData(data, self.parent.axes, False, True)
        else:
            data = self.prepareResultToWorkspace(settings)
            self.rootwindow.createNewData(data, self.parent.axes, False)

    def prepareResultToWorkspace(self, settings, minLength=1):
        self.calculateResultsToWorkspace(True)
        fitData = self.parent.fitDataList[tuple(self.parent.locList)]
        if fitData is None:
            fitData = [np.zeros(len(self.parent.getData1D())), np.zeros(len(self.parent.getData1D())), np.zeros(len(self.parent.getData1D())), np.array([np.zeros(len(self.parent.getData1D()))] * minLength)]
        outCurvePart = []
        if settings[1]:
            outCurvePart.append(self.parent.getData1D())
        if settings[2]:
            for i in fitData[3]:
                outCurvePart.append(i)
            if len(fitData[3]) < minLength:
                for i in range(minLength - len(fitData[3])):
                    outCurvePart.append(np.zeros(len(self.parent.getData1D())))
        if settings[3]:
            outCurvePart.append(self.parent.getData1D() - fitData[1])
        outCurvePart.append(fitData[1])
        self.calculateResultsToWorkspace(False)
        return np.array(outCurvePart)

    def calculateResultsToWorkspace(self, *args):
        # Some fitting methods need to recalculate the curves before exporting
        pass

    def createPrefWindow(self, *args):
        PrefWindow(self.rootwindow.tabWindow)

##############################################################################


class PrefWindow(QtWidgets.QWidget):

    METHODLIST = ['Powell', 'Nelder-Mead']

    def __init__(self, parent):
        super(PrefWindow, self).__init__(parent)
        self.setWindowFlags(QtCore.Qt.Window | QtCore.Qt.Tool)
        self.father = parent
        self.setWindowTitle("Preferences")
        layout = QtWidgets.QGridLayout(self)
        grid = QtWidgets.QGridLayout()
        layout.addLayout(grid, 0, 0, 1, 2)
        grid.addWidget(QLabel("Min. method:"), 0, 0)
        self.minmethodBox = QtWidgets.QComboBox(self)
        self.minmethodBox.addItems(self.METHODLIST)
        self.minmethodBox.setCurrentIndex(self.METHODLIST.index(self.father.MINMETHOD))
        grid.addWidget(self.minmethodBox, 0, 1)
        grid.addWidget(QLabel("Significant digits:"), 1, 0)
        self.precisBox = QtWidgets.QSpinBox(self)
        self.precisBox.setValue(self.father.PRECIS)
        grid.addWidget(self.precisBox, 1, 1)
        grid.addWidget(QLabel("# evaluations:"), 2, 0)
        self.numFevalBox = QtWidgets.QSpinBox(self)
        self.numFevalBox.setMaximum(100000)
        self.numFevalBox.setMinimum(1)
        self.numFevalBox.setValue(self.father.NUMFEVAL)
        grid.addWidget(self.numFevalBox, 2, 1)
        cancelButton = QtWidgets.QPushButton("&Cancel")
        cancelButton.clicked.connect(self.closeEvent)
        layout.addWidget(cancelButton, 4, 0)
        okButton = QtWidgets.QPushButton("&Ok", self)
        okButton.clicked.connect(self.applyAndClose)
        okButton.setFocus()
        layout.addWidget(okButton, 4, 1)
        grid.setRowStretch(100, 1)
        self.show()
        self.setGeometry(self.frameSize().width() - self.geometry().width(), self.frameSize().height() - self.geometry().height(), 0, 0)

    def closeEvent(self, *args):
        self.deleteLater()

    def applyAndClose(self, *args):
        self.father.PRECIS = self.precisBox.value()
        self.father.MINMETHOD = self.METHODLIST[self.minmethodBox.currentIndex()]
        self.father.NUMFEVAL = self.numFevalBox.value()
        self.closeEvent()

##############################################################################


class RelaxWindow(TabFittingWindow):

    def __init__(self, mainProgram, oldMainWindow):
        self.CURRENTWINDOW = RelaxFrame
        self.PARAMFRAME = RelaxParamFrame
        super(RelaxWindow, self).__init__(mainProgram, oldMainWindow)

#################################################################################


class RelaxFrame(FitPlotFrame):

    MARKER = 'o'
    LINESTYLE = 'none'
    FITNUM = 4  # Maximum number of fits

#################################################################################


class RelaxParamFrame(AbstractParamFrame):

    def __init__(self, parent, rootwindow, isMain=True):
        self.SINGLENAMES = ['amp', 'const']
        self.MULTINAMES = ['coeff', 't']
        self.PARAMTEXT = {'amp': 'Amplitude', 'const': 'Constant', 'coeff': 'Coefficient', 't': 'Relaxation time'}
        self.FITFUNC = relaxationmpFit
        super(RelaxParamFrame, self).__init__(parent, rootwindow, isMain)
        locList = tuple(self.parent.locList)
        self.ticks = {'amp': [], 'const': [], 'coeff': [], 't': []}
        self.entries = {'amp': [], 'const': [], 'coeff': [], 't': []}
        self.frame2.addWidget(QLabel("Amplitude:"), 0, 0, 1, 2)
        self.ticks['amp'].append(QtWidgets.QCheckBox(''))
        self.frame2.addWidget(self.ticks['amp'][-1], 1, 0)
        self.entries['amp'].append(wc.FitQLineEdit(self, 'amp', ('%#.' + str(self.rootwindow.tabWindow.PRECIS) + 'g') % self.fitParamList[locList]['amp'][0]))
        self.frame2.addWidget(self.entries['amp'][-1], 1, 1)
        self.frame2.addWidget(QLabel("Constant:"), 2, 0, 1, 2)
        self.ticks['const'].append(QtWidgets.QCheckBox(''))
        self.frame2.addWidget(self.ticks['const'][-1], 3, 0)
        self.entries['const'].append(wc.FitQLineEdit(self, 'const', ('%#.' + str(self.rootwindow.tabWindow.PRECIS) + 'g') % self.fitParamList[locList]['const'][0]))
        self.frame2.addWidget(self.entries['const'][-1], 3, 1)
        self.frame2.setColumnStretch(10, 1)
        self.frame2.setAlignment(QtCore.Qt.AlignTop)
        self.numExp = QtWidgets.QComboBox()
        self.numExp.addItems(['1', '2', '3', '4'])
        self.numExp.currentIndexChanged.connect(self.changeNum)
        self.frame3.addWidget(self.numExp, 0, 0, 1, 2)
        self.frame3.addWidget(QLabel("Coefficient:"), 1, 0, 1, 2)
        self.frame3.addWidget(QLabel("T [s]:"), 1, 2, 1, 2)
        self.frame3.setColumnStretch(10, 1)
        self.frame3.setAlignment(QtCore.Qt.AlignTop)
        self.xlog = QtWidgets.QCheckBox('x-log')
        self.xlog.stateChanged.connect(self.setLog)
        self.optframe.addWidget(self.xlog, 0, 0, QtCore.Qt.AlignTop)
        self.ylog = QtWidgets.QCheckBox('y-log')
        self.ylog.stateChanged.connect(self.setLog)
        self.optframe.addWidget(self.ylog, 1, 0, QtCore.Qt.AlignTop)
        self.optframe.setColumnStretch(10, 1)
        self.optframe.setAlignment(QtCore.Qt.AlignTop)
        for i in range(self.FITNUM):
            for j in range(len(self.MULTINAMES)):
                self.ticks[self.MULTINAMES[j]].append(QtWidgets.QCheckBox(''))
                self.ticks[self.MULTINAMES[j]][i].setChecked(self.fitParamList[locList][self.MULTINAMES[j]][i][1])
                self.frame3.addWidget(self.ticks[self.MULTINAMES[j]][i], i + 2, 2 * j)
                self.entries[self.MULTINAMES[j]].append(wc.FitQLineEdit(self, self.MULTINAMES[j], ('%#.' + str(self.rootwindow.tabWindow.PRECIS) + 'g') % self.fitParamList[locList][self.MULTINAMES[j]][i][0]))
                self.frame3.addWidget(self.entries[self.MULTINAMES[j]][i], i + 2, 2 * j + 1)
                if i > 0:
                    self.ticks[self.MULTINAMES[j]][i].hide()
                    self.entries[self.MULTINAMES[j]][i].hide()

    def defaultValues(self, inp):
        if not inp:
            return {'amp': [np.max(self.parent.getData1D()), False],
                    'const': [1.0, False],
                    'coeff': np.repeat([np.array([-1.0, False], dtype=object)], self.FITNUM, axis=0),
                    't': np.repeat([np.array([1.0, False], dtype=object)], self.FITNUM, axis=0)}
        else:
            return inp

    def setLog(self, *args):
        self.parent.setLog(self.xlog.isChecked(), self.ylog.isChecked())
        self.rootwindow.sim()

    def disp(self, params, num, display=True, prepExport=False):
        out = params[num]
        for name in ['amp', 'const']:
            inp = out[name][0]
            if isinstance(inp, tuple):
                inp = checkLinkTuple(inp)
                out[name][0] = inp[2] * params[inp[4]][inp[0]][inp[1]] + inp[3]
        numExp = len(out['coeff'])
        for i in range(numExp):
            for name in ['coeff', 't']:
                inp = out[name][i]
                if isinstance(inp, tuple):
                    inp = checkLinkTuple(inp)
                    out[name][i] = inp[2] * params[inp[4]][inp[0]][inp[1]] + inp[3]
                if not np.isfinite(out[name][i]):
                    self.rootwindow.mainProgram.dispMsg("Fitting: One of the inputs is not valid")
                    return
        tmpx = self.parent.xax()
        if prepExport:
            x = tmpx
            outCurve = out['const'][0] * np.ones(len(x))
        else:
            numCurve = 100  # number of points in output curve
            outCurve = out['const'][0] * np.ones(numCurve)
            if self.xlog.isChecked():
                x = np.logspace(np.log(min(tmpx)), np.log(max(tmpx)), numCurve)
            else:
                x = np.linspace(min(tmpx), max(tmpx), numCurve)
        for i in range(len(out['coeff'])):
            outCurve += out['coeff'][i] * np.exp(-x / out['t'][i])
        self.parent.fitDataList[tuple(self.parent.locList)] = [x, out['amp'][0] * outCurve, [], []]
        if display:
            self.parent.showFid()

    def calculateResultsToWorkspace(self, prepExport):
        self.rootwindow.sim(display=False, prepExport=prepExport)

#############################################################################


def relaxationmpFit(xax, data1D, guess, args, queue, minmethod, numfeval):
    try:
        fitVal = scipy.optimize.minimize(lambda *param: np.sum((data1D - relaxationfitFunc(param, xax, args))**2), guess, method=minmethod, options = {'maxfev': numfeval})
    except Exception:
        fitVal = None
    queue.put(fitVal)


def relaxationfitFunc(params, allX, args):
    params = params[0]
    specName = args[0]
    specSlices = args[1]
    allParam = []
    for length in specSlices:
        allParam.append(params[length])
    allStruc = args[3]
    allArgu = args[4]
    fullTestFunc = []
    for n in range(len(allX)):
        x = allX[n]
        testFunc = np.zeros(len(x))
        param = allParam[n]
        numExp = args[2][n]
        struc = args[3][n]
        argu = args[4][n]
        sw = args[5][n]
        axAdd = args[6][n]
        axMult = args[7][n]
        parameters = {'amp': 0.0, 'const': 0.0, 'coeff': 0.0, 't': 0.0}
        for name in ['amp', 'const']:
            if struc[name][0][0] == 1:
                parameters[name] = param[struc[name][0][1]]
            elif struc[name][0][0] == 0:
                parameters[name] = argu[struc[name][0][1]]
            else:
                altStruc = struc[name][0][1]
                if struc[altStruc[0]][altStruc[1]][0] == 1:
                    parameters[name] = altStruc[2] * allParam[altStruc[4]][struc[altStruc[0]][altStruc[1]][1]] + altStruc[3]
                elif struc[altStruc[0]][altStruc[1]][0] == 0:
                    parameters[name] = altStruc[2] * allArgu[altStruc[4]][struc[altStruc[0]][altStruc[1]][1]] + altStruc[3]
        for i in range(numExp):
            for name in ['coeff', 't']:
                if struc[name][i][0] == 1:
                    parameters[name] = param[struc[name][i][1]]
                elif struc[name][i][0] == 0:
                    parameters[name] = argu[struc[name][i][1]]
                else:
                    altStruc = struc[name][i][1]
                    strucTarget = allStruc[altStruc[4]]
                    if strucTarget[altStruc[0]][altStruc[1]][0] == 1:
                        parameters[name] = altStruc[2] * allParam[altStruc[4]][strucTarget[altStruc[0]][altStruc[1]][1]] + altStruc[3]
                    elif strucTarget[altStruc[0]][altStruc[1]][0] == 0:
                        parameters[name] = altStruc[2] * allArgu[altStruc[4]][strucTarget[altStruc[0]][altStruc[1]][1]] + altStruc[3]
            testFunc += parameters['coeff'] * np.exp(-1.0 * x / parameters['t'])
        fullTestFunc = np.append(fullTestFunc, parameters['amp'] * (parameters['const'] + testFunc))
    return fullTestFunc

##############################################################################


class DiffusionWindow(TabFittingWindow):

    def __init__(self, mainProgram, oldMainWindow):
        self.CURRENTWINDOW = RelaxFrame
        self.PARAMFRAME = DiffusionParamFrame
        super(DiffusionWindow, self).__init__(mainProgram, oldMainWindow)

#################################################################################


class DiffusionParamFrame(AbstractParamFrame):

    def __init__(self, parent, rootwindow, isMain=True):
        self.SINGLENAMES = ['amp', 'const']
        self.MULTINAMES = ['coeff', 'd']
        self.PARAMTEXT = {'amp': 'Amplitude', 'const': 'Constant', 'coeff': 'Coefficient', 'd': 'Diffusion constant'}
        self.FITFUNC = diffusionmpFit
        super(DiffusionParamFrame, self).__init__(parent, rootwindow, isMain)
        locList = tuple(self.parent.locList)
        self.ticks = {'amp': [], 'const': [], 'coeff': [], 'd': []}
        self.entries = {'amp': [], 'const': [], 'coeff': [], 'd': []}
        self.frame2.addWidget(QLabel(u"\u03b3 [MHz/T]:"), 0, 0)
        self.gammaEntry = wc.QLineEdit("42.576")
        self.frame2.addWidget(self.gammaEntry, 1, 0)
        self.frame2.addWidget(QLabel(u"\u03b4 [s]:"), 2, 0)
        self.deltaEntry = wc.QLineEdit("1.0")
        self.frame2.addWidget(self.deltaEntry, 3, 0)
        self.frame2.addWidget(QLabel(u"\u0394 [s]:"), 4, 0)
        self.triangleEntry = wc.QLineEdit("1.0")
        self.frame2.addWidget(self.triangleEntry, 5, 0)
        self.frame2.setColumnStretch(10, 1)
        self.frame2.setAlignment(QtCore.Qt.AlignTop)
        self.frame3.addWidget(QLabel("Amplitude:"), 0, 0, 1, 2)
        self.ticks['amp'].append(QtWidgets.QCheckBox(''))
        self.frame3.addWidget(self.ticks['amp'][-1], 1, 0)
        self.entries['amp'].append(wc.FitQLineEdit(self, 'amp', ('%#.' + str(self.rootwindow.tabWindow.PRECIS) + 'g') % np.max(self.parent.getData1D())))
        self.frame3.addWidget(self.entries['amp'][-1], 1, 1)
        self.frame3.addWidget(QLabel("Constant:"), 2, 0, 1, 2)
        self.ticks['const'].append(QtWidgets.QCheckBox(''))
        self.ticks['const'][-1].setChecked(True)
        self.frame3.addWidget(self.ticks['const'][-1], 3, 0)
        self.entries['const'].append(wc.FitQLineEdit(self, 'const', "0.0"))
        self.frame3.addWidget(self.entries['const'][-1], 3, 1)
        self.frame3.setColumnStretch(10, 1)
        self.frame3.setAlignment(QtCore.Qt.AlignTop)
        self.numExp = QtWidgets.QComboBox()
        self.numExp.addItems(['1', '2', '3', '4'])
        self.numExp.currentIndexChanged.connect(self.changeNum)
        self.frame4.addWidget(self.numExp, 0, 0, 1, 2)
        self.frame4.addWidget(QLabel("Coefficient:"), 1, 0, 1, 2)
        self.frame4.addWidget(QLabel("D [m^2/s]:"), 1, 2, 1, 2)
        self.frame4.setColumnStretch(20, 1)
        self.frame4.setAlignment(QtCore.Qt.AlignTop)
        self.xlog = QtWidgets.QCheckBox('x-log')
        self.xlog.stateChanged.connect(self.setLog)
        self.optframe.addWidget(self.xlog, 0, 0)
        self.ylog = QtWidgets.QCheckBox('y-log')
        self.ylog.stateChanged.connect(self.setLog)
        self.optframe.addWidget(self.ylog, 1, 0)
        self.optframe.setColumnStretch(10, 1)
        self.optframe.setAlignment(QtCore.Qt.AlignTop)
        self.coeffEntries = []
        self.coeffTicks = []
        self.dEntries = []
        self.dTicks = []
        for i in range(self.FITNUM):
            for j in range(len(self.MULTINAMES)):
                self.ticks[self.MULTINAMES[j]].append(QtWidgets.QCheckBox(''))
                self.ticks[self.MULTINAMES[j]][i].setChecked(self.fitParamList[locList][self.MULTINAMES[j]][i][1])
                self.frame4.addWidget(self.ticks[self.MULTINAMES[j]][i], i + 2, 2 * j)
                self.entries[self.MULTINAMES[j]].append(wc.FitQLineEdit(self, self.MULTINAMES[j], ('%#.' + str(self.rootwindow.tabWindow.PRECIS) + 'g') % self.fitParamList[locList][self.MULTINAMES[j]][i][0]))
                self.frame4.addWidget(self.entries[self.MULTINAMES[j]][i], i + 2, 2 * j + 1)
                if i > 0:
                    self.ticks[self.MULTINAMES[j]][i].hide()
                    self.entries[self.MULTINAMES[j]][i].hide()

    def defaultValues(self, inp):
        if not inp:
            return {'amp': [np.max(self.parent.getData1D()), False],
                    'const': [0.0, False],
                    'coeff': np.repeat([np.array([1.0, False], dtype=object)], self.FITNUM, axis=0),
                    'd': np.repeat([np.array([1.0e-9, False], dtype=object)], self.FITNUM, axis=0)}
        else:
            return inp

    def setLog(self, *args):
        self.parent.setLog(self.xlog.isChecked(), self.ylog.isChecked())
        self.rootwindow.sim()

    def getExtraParams(self, out):
        out['gamma'] = [safeEval(self.gammaEntry.text())]
        out['delta'] = [safeEval(self.deltaEntry.text())]
        out['triangle'] = [safeEval(self.triangleEntry.text())]
        return (out, [out['gamma'][-1], out['delta'][-1], out['triangle'][-1]])

    def disp(self, params, num, display=True, prepExport=False):
        out = params[num]
        for name in ['amp', 'const', 'gamma', 'delta', 'triangle']:
            inp = out[name][0]
            if isinstance(inp, tuple):
                inp = checkLinkTuple(inp)
                out[name][0] = inp[2] * params[inp[4]][inp[0]][inp[1]] + inp[3]
        numExp = len(out['coeff'])
        for i in range(numExp):
            for name in ['coeff', 'd']:
                inp = out[name][i]
                if isinstance(inp, tuple):
                    inp = checkLinkTuple(inp)
                    out[name][i] = inp[2] * params[inp[4]][inp[0]][inp[1]] + inp[3]
                if not np.isfinite(out[name][i]):
                    self.rootwindow.mainProgram.dispMsg("Fitting: One of the inputs is not valid")
                    return
        tmpx = self.parent.xax()
        if prepExport:
            x = tmpx
            outCurve = out['const'][0] * np.ones(len(x))
        else:
            numCurve = 100  # number of points in output curve
            outCurve = out['const'][0] * np.ones(numCurve)
            if self.xlog.isChecked():
                x = np.logspace(np.log(min(tmpx)), np.log(max(tmpx)), numCurve)
            else:
                x = np.linspace(min(tmpx), max(tmpx), numCurve)
        for i in range(len(out['coeff'])):
            outCurve += out['coeff'][i] * np.exp(-(out['gamma'][0] * out['delta'][0] * x)**2 * out['d'][i] * (out['triangle'][0] - out['delta'][0] / 3.0))
        self.parent.fitDataList[tuple(self.parent.locList)] = [x, out['amp'][0] * outCurve, [], []]
        if display:
            self.parent.showFid()

    def calculateResultsToWorkspace(self, prepExport):
        self.rootwindow.sim(display=False, prepExport=prepExport)

##############################################################################


def diffusionmpFit(xax, data1D, guess, args, queue, minmethod, numfeval):
    try:
        fitVal = scipy.optimize.minimize(lambda *param: np.sum((data1D - diffusionfitFunc(param, xax, args))**2), guess, method=minmethod, options = {'maxfev': numfeval})
    except Exception:
        fitVal = None
    queue.put(fitVal)


def diffusionfitFunc(params, allX, args):
    params = params[0]
    specName = args[0]
    specSlices = args[1]
    allParam = []
    for length in specSlices:
        allParam.append(params[length])
    allStruc = args[3]
    allArgu = args[4]
    fullTestFunc = []
    for n in range(len(allX)):
        x = allX[n]
        testFunc = np.zeros(len(x))
        param = allParam[n]
        numExp = args[2][n]
        struc = args[3][n]
        argu = args[4][n]
        sw = args[5][n]
        axAdd = args[6][n]
        axMult = args[7][n]
        parameters = {'amp': 0.0, 'const': 0.0, 'coeff': 0.0, 'd': 0.0}
        parameters['gamma'] = argu[-1][0]
        parameters['delta'] = argu[-1][1]
        parameters['triangle'] = argu[-1][2]
        for name in ['amp', 'const']:
            if struc[name][0][0] == 1:
                parameters[name] = param[struc[name][0][1]]
            elif struc[name][0][0] == 0:
                parameters[name] = argu[struc[name][0][1]]
            else:
                altStruc = struc[name][0][1]
                if struc[altStruc[0]][altStruc[1]][0] == 1:
                    parameters[name] = altStruc[2] * allParam[altStruc[4]][struc[altStruc[0]][altStruc[1]][1]] + altStruc[3]
                elif struc[altStruc[0]][altStruc[1]][0] == 0:
                    parameters[name] = altStruc[2] * allArgu[altStruc[4]][struc[altStruc[0]][altStruc[1]][1]] + altStruc[3]
        for i in range(numExp):
            for name in ['coeff', 'd']:
                if struc[name][i][0] == 1:
                    parameters[name] = param[struc[name][i][1]]
                elif struc[name][i][0] == 0:
                    parameters[name] = argu[struc[name][i][1]]
                else:
                    altStruc = struc[name][i][1]
                    strucTarget = allStruc[altStruc[4]]
                    if strucTarget[altStruc[0]][altStruc[1]][0] == 1:
                        parameters[name] = altStruc[2] * allParam[altStruc[4]][strucTarget[altStruc[0]][altStruc[1]][1]] + altStruc[3]
                    elif strucTarget[altStruc[0]][altStruc[1]][0] == 0:
                        parameters[name] = altStruc[2] * allArgu[altStruc[4]][strucTarget[altStruc[0]][altStruc[1]][1]] + altStruc[3]
            testFunc += parameters['coeff'] * np.exp(-(parameters['gamma'] * parameters['delta'] * x)**2 * parameters['d'] * (parameters['triangle'] - parameters['delta'] / 3.0))
        fullTestFunc = np.append(fullTestFunc, parameters['amp'] * (parameters['const'] + testFunc))
    return fullTestFunc

##############################################################################


class PeakDeconvWindow(TabFittingWindow):
    
    def __init__(self, mainProgram, oldMainWindow):
        self.CURRENTWINDOW = PeakDeconvFrame
        self.PARAMFRAME = PeakDeconvParamFrame
        super(PeakDeconvWindow, self).__init__(mainProgram, oldMainWindow)

#################################################################################


class PeakDeconvFrame(FitPlotFrame):
    
    FITNUM = 10

    def togglePick(self, var):
        self.peakPickReset()
        if var == 1:
            self.peakPickFunc = lambda pos, self=self: self.pickDeconv(pos)
            self.peakPick = True
        else:
            self.peakPickFunc = None
            self.peakPick = False

    def pickDeconv(self, pos):
        pickNum = self.fitPickNumList[tuple(self.locList)]
        if self.pickWidth:
            axMult = self.getAxMult(self.spec(), self.viewSettings["axType"], self.viewSettings["ppm"], self.freq(), self.ref())
            width = (2 * abs(float(self.rootwindow.paramframe.entries['pos'][pickNum].text()) - pos[1])) / self.getAxMult(self.spec(), self.viewSettings["axType"], self.viewSettings["ppm"], self.freq(), self.ref())
            self.rootwindow.paramframe.entries['amp'][pickNum].setText(('%#.' + str(self.rootwindow.tabWindow.PRECIS) + 'g') % (float(self.rootwindow.paramframe.entries['amp'][pickNum].text()) * width))
            self.rootwindow.paramframe.entries['lor'][pickNum].setText(('%#.' + str(self.rootwindow.tabWindow.PRECIS) + 'g') % abs(width))
            self.fitPickNumList[tuple(self.locList)] += 1
            self.pickWidth = False
            self.rootwindow.sim()
        else:
            self.rootwindow.paramframe.entries['pos'][pickNum].setText(('%#.' + str(self.rootwindow.tabWindow.PRECIS) + 'g') % pos[1])
            left = pos[0] - self.FITNUM
            if left < 0:
                left = 0
            right = pos[0] + self.FITNUM
            if right >= self.len():
                right = self.len() - 1
            self.rootwindow.paramframe.entries['amp'][pickNum].setText(('%#.' + str(self.rootwindow.tabWindow.PRECIS) + 'g') % (pos[2] * np.pi * 0.5))
            if pickNum < self.FITNUM:
                self.rootwindow.paramframe.numExp.setCurrentIndex(pickNum)
                self.rootwindow.paramframe.changeNum()
            self.pickWidth = True
        if pickNum < self.FITNUM:
            self.peakPickFunc = lambda pos, self=self: self.pickDeconv(pos)
            self.peakPick = True

#################################################################################


class PeakDeconvParamFrame(AbstractParamFrame):

    def __init__(self, parent, rootwindow, isMain=True):
        self.SINGLENAMES = ['bgrnd', 'slope']
        self.MULTINAMES = ['pos', 'amp', 'lor', 'gauss']
        self.PARAMTEXT = {'bgrnd': 'Background', 'slope': 'Slope', 'pos': 'Position', 'amp': 'Integral', 'lor': 'Lorentz', 'gauss': 'Gauss'}
        self.FITFUNC = peakDeconvmpFit
        # Get full integral
        self.fullInt = np.sum(parent.getData1D()) * parent.sw() / float(len(parent.getData1D()))
        super(PeakDeconvParamFrame, self).__init__(parent, rootwindow, isMain)
        resetButton = QtWidgets.QPushButton("Reset")
        resetButton.clicked.connect(self.reset)
        self.frame1.addWidget(resetButton, 1, 1)
        self.pickTick = QtWidgets.QCheckBox("Pick")
        self.pickTick.stateChanged.connect(self.togglePick)
        self.frame1.addWidget(self.pickTick, 2, 1)
        self.ticks = {'bgrnd': [], 'slope': [], 'pos': [], 'amp': [], 'lor': [], 'gauss': []}
        self.entries = {'bgrnd': [], 'slope': [], 'pos': [], 'amp': [], 'lor': [], 'gauss': [], 'method': []}
        self.frame2.addWidget(QLabel("Bgrnd:"), 0, 0, 1, 2)
        self.ticks['bgrnd'].append(QtWidgets.QCheckBox(''))
        self.frame2.addWidget(self.ticks['bgrnd'][0], 1, 0)
        self.entries['bgrnd'].append(wc.FitQLineEdit(self, 'bgrnd', "0.0"))
        self.frame2.addWidget(self.entries['bgrnd'][0], 1, 1)
        self.frame2.addWidget(QLabel("Slope:"), 2, 0, 1, 2)
        self.ticks['slope'].append(QtWidgets.QCheckBox(''))
        self.frame2.addWidget(self.ticks['slope'][0], 3, 0)
        self.entries['slope'].append(wc.FitQLineEdit(self, 'slope', "0.0"))
        self.frame2.addWidget(self.entries['slope'][0], 3, 1)
        self.frame2.addWidget(QLabel("Method:"), 4, 0, 1, 2)
        self.entries['method'].append(QtWidgets.QComboBox())
        self.entries['method'][0].addItems(['Exact', 'Approx'])
        self.frame2.addWidget(self.entries['method'][0], 5, 1)
        self.frame2.setColumnStretch(self.FITNUM, 1)
        self.frame2.setAlignment(QtCore.Qt.AlignTop)
        self.numExp = QtWidgets.QComboBox()
        self.numExp.addItems([str(x + 1) for x in range(self.FITNUM)])
        self.numExp.currentIndexChanged.connect(self.changeNum)
        self.frame3.addWidget(self.numExp, 0, 0, 1, 2)
        self.frame3.addWidget(QLabel("Position [" + self.axUnit + "]:"), 1, 0, 1, 2)
        self.frame3.addWidget(QLabel("Integral:"), 1, 2, 1, 2)
        self.frame3.addWidget(QLabel("Lorentz [Hz]:"), 1, 4, 1, 2)
        self.frame3.addWidget(QLabel("Gauss [Hz]:"), 1, 6, 1, 2)
        self.frame3.setColumnStretch(20, 1)
        self.frame3.setAlignment(QtCore.Qt.AlignTop)
        for i in range(self.FITNUM):
            for j in range(len(self.MULTINAMES)):
                self.ticks[self.MULTINAMES[j]].append(QtWidgets.QCheckBox(''))
                self.frame3.addWidget(self.ticks[self.MULTINAMES[j]][i], i + 2, 2 * j)
                self.entries[self.MULTINAMES[j]].append(wc.FitQLineEdit(self, self.MULTINAMES[j]))
                self.frame3.addWidget(self.entries[self.MULTINAMES[j]][i], i + 2, 2 * j + 1)
        self.reset()

    def defaultValues(self, inp):
        if not inp:
            return {'bgrnd': [0.0, True],
                    'slope': [0.0, True],
                    'pos': np.repeat([np.array([0.0, False], dtype=object)], self.FITNUM, axis=0),
                    'amp': np.repeat([np.array([self.fullInt, False], dtype=object)], self.FITNUM, axis=0),
                    'lor': np.repeat([np.array([1.0, False], dtype=object)], self.FITNUM, axis=0),
                    'gauss': np.repeat([np.array([0.0, True], dtype=object)], self.FITNUM, axis=0)}
        else:
            return inp

    def reset(self):
        locList = tuple(self.parent.locList)
        self.fitNumList[locList] = 0
        for name in ['bgrnd', 'slope']:
            self.fitParamList[locList][name] = [0.0, True]
        self.pickTick.setChecked(True)
        defaults = {'pos': [0.0, False], 'amp': [self.fullInt, False], 'lor': [1.0, False], 'gauss': [0.0, True]}
        for i in range(self.FITNUM):
            for name in defaults.keys():
                self.fitParamList[locList][name][i] = defaults[name]
        self.togglePick()
        self.parent.pickWidth = False
        self.parent.fitPickNumList[locList] = 0
        self.dispParams()

    def togglePick(self):
        self.parent.togglePick(self.pickTick.isChecked())

    def getExtraParams(self, out):
        out['method'] = [self.entries['method'][0].currentIndex()]
        return (out, [out['method'][-1]])

    def disp(self, params, num):
        out = params[num]
        for name in self.SINGLENAMES:
            inp = out[name][0]
            if isinstance(inp, tuple):
                inp = checkLinkTuple(inp)
                out[name][0] = inp[2] * params[inp[4]][inp[0]][inp[1]] + inp[3]
        numExp = len(out['pos'])
        for i in range(numExp):
            for name in self.MULTINAMES:
                inp = out[name][i]
                if isinstance(inp, tuple):
                    inp = checkLinkTuple(inp)
                    out[name][i] = inp[2] * params[inp[4]][inp[0]][inp[1]] + inp[3]
                if not np.isfinite(out[name][i]):
                    self.rootwindow.mainProgram.dispMsg("Fitting: One of the inputs is not valid")
                    return
        tmpx = self.parent.xax()
        outCurveBase = out['bgrnd'][0] + tmpx * out['slope'][0]
        outCurve = outCurveBase.copy()
        outCurvePart = []
        x = []
        for i in range(len(out['amp'])):
            x.append(tmpx)
            pos = out['pos'][i] / self.axMult
            y = simFunc.voigtLine(tmpx, pos, out['lor'][i], out['gauss'][i], out['amp'][i], out['method'][0])
            outCurvePart.append(outCurveBase + y)
            outCurve += y
        self.parent.fitDataList[tuple(self.parent.locList)] = [tmpx, outCurve, x, outCurvePart]
        self.parent.showFid()

##############################################################################


def peakDeconvmpFit(xax, data1D, guess, args, queue, minmethod, numfeval):
    try:
        fitVal = scipy.optimize.minimize(lambda *param: np.sum((data1D - peakDeconvfitFunc(param, xax, args))**2), guess, method=minmethod, options = {'maxfev': numfeval})
    except Exception:
        fitVal = None
    queue.put(fitVal)


def peakDeconvfitFunc(params, allX, args):
    params = params[0]
    specName = args[0]
    specSlices = args[1]
    allParam = []
    for length in specSlices:
        allParam.append(params[length])
    allStruc = args[3]
    allArgu = args[4]
    fullTestFunc = []
    for n in range(len(allX)):
        x = allX[n]
        testFunc = np.zeros(len(x))
        param = allParam[n]
        numExp = args[2][n]
        struc = args[3][n]
        argu = args[4][n]
        sw = args[5][n]
        axAdd = args[6][n]
        axMult = args[7][n]
        parameters = {'bgrnd': 0.0, 'slope': 0.0, 'pos': 0.0, 'amp': 0.0, 'lor': 0.0, 'gauss': 0.0}
        parameters['method'] = argu[-1][0]
        for name in ['bgrnd', 'slope']:
            if struc[name][0][0] == 1:
                parameters[name] = param[struc[name][0][1]]
            elif struc[name][0][0] == 0:
                parameters[name] = argu[struc[name][0][1]]
            else:
                altStruc = struc[name][0][1]
                if struc[altStruc[0]][altStruc[1]][0] == 1:
                    parameters[name] = altStruc[2] * allParam[altStruc[4]][struc[altStruc[0]][altStruc[1]][1]] + altStruc[3]
                elif struc[altStruc[0]][altStruc[1]][0] == 0:
                    parameters[name] = altStruc[2] * allArgu[altStruc[4]][struc[altStruc[0]][altStruc[1]][1]] + altStruc[3]
        for i in range(numExp):
            for name in ['pos', 'amp', 'lor', 'gauss']:
                if struc[name][i][0] == 1:
                    parameters[name] = param[struc[name][i][1]]
                elif struc[name][i][0] == 0:
                    parameters[name] = argu[struc[name][i][1]]
                else:
                    altStruc = struc[name][i][1]
                    strucTarget = allStruc[altStruc[4]]
                    if strucTarget[altStruc[0]][altStruc[1]][0] == 1:
                        parameters[name] = altStruc[2] * allParam[altStruc[4]][strucTarget[altStruc[0]][altStruc[1]][1]] + altStruc[3]
                    elif strucTarget[altStruc[0]][altStruc[1]][0] == 0:
                        parameters[name] = altStruc[2] * allArgu[altStruc[4]][strucTarget[altStruc[0]][altStruc[1]][1]] + altStruc[3]
            pos = parameters['pos'] / axMult
            testFunc += simFunc.voigtLine(x, pos, parameters['lor'], parameters['gauss'], parameters['amp'], parameters['method'])
        testFunc += parameters['bgrnd'] + parameters['slope'] * x
        fullTestFunc = np.append(fullTestFunc, testFunc)
    return fullTestFunc

##############################################################################


class TensorDeconvWindow(TabFittingWindow):

    def __init__(self, mainProgram, oldMainWindow):
        self.CURRENTWINDOW = TensorDeconvFrame
        self.PARAMFRAME = TensorDeconvParamFrame
        super(TensorDeconvWindow, self).__init__(mainProgram, oldMainWindow)

#####################################################################################


class TensorDeconvFrame(FitPlotFrame):

    FITNUM = 10  # Maximum number of fits
    
    def __init__(self, rootwindow, fig, canvas, current):
        self.pickNum = 0
        self.pickNum2 = 0
        super(TensorDeconvFrame, self).__init__(rootwindow, fig, canvas, current)

    def togglePick(self, var):
        self.peakPickReset()
        if var == 1:
            self.peakPickFunc = lambda pos, self=self: self.pickDeconv(pos)
            self.peakPick = True
        else:
            self.peakPickFunc = None
            self.peakPick = False

    def pickDeconv(self, pos):
        printStr = "%#." + str(self.rootwindow.tabWindow.PRECIS) + "g"
        axMult = self.getAxMult(self.spec(), self.viewSettings["axType"], self.viewSettings["ppm"], self.freq(), self.ref())
        if self.pickNum2 == 0:
            if self.pickNum < self.FITNUM:
                self.rootwindow.paramframe.numExp.setCurrentIndex(self.pickNum)
                self.rootwindow.paramframe.changeNum()
            self.rootwindow.paramframe.entries['t11'][self.pickNum].setText(printStr % (self.xax[pos[0]] * axMult))
            self.pickNum2 = 1
        elif self.pickNum2 == 1:
            self.rootwindow.paramframe.entries['t22'][self.pickNum].setText(printStr % (self.xax[pos[0]] * axMult))
            self.pickNum2 = 2
        elif self.pickNum2 == 2:
            self.rootwindow.paramframe.entries['t33'][self.pickNum].setText(printStr % (self.xax[pos[0]] * axMult))
            self.pickNum2 = 0
            self.pickNum += 1
        if self.pickNum < self.FITNUM:
            self.peakPickFunc = lambda pos, self=self: self.pickDeconv(pos)
            self.peakPick = True

#################################################################################


class TensorDeconvParamFrame(AbstractParamFrame):

    def __init__(self, parent, rootwindow, isMain=True):
        self.SINGLENAMES = ['bgrnd', 'slope', 'spinspeed']
        self.MULTINAMES = ['t11', 't22', 't33', 'amp', 'lor', 'gauss']
        self.PARAMTEXT = {'bgrnd': 'Background', 'slope': 'Slope', 'spinspeed': 'Spinning Speed', 't11': 'T11', 't22': 'T22', 't33': 'T33', 'amp': 'Integral', 'lor': 'Lorentz', 'gauss': 'Gauss'}
        self.FITFUNC = tensorDeconvmpFit

        # Get full integral
        self.fullInt = np.sum(parent.getData1D()) * parent.sw() / float(len(parent.getData1D()))

        self.cheng = 15
        super(TensorDeconvParamFrame, self).__init__(parent, rootwindow, isMain)
        resetButton = QtWidgets.QPushButton("Reset")
        resetButton.clicked.connect(self.reset)
        self.frame1.addWidget(resetButton, 1, 1)
        self.pickTick = QtWidgets.QCheckBox("Pick")
        self.pickTick.stateChanged.connect(self.togglePick)
        self.frame1.addWidget(self.pickTick, 2, 1)
        self.ticks = {'bgrnd': [], 'slope': [], 'spinspeed': [], 't11': [], 't22': [], 't33': [], 'amp': [], 'lor': [], 'gauss': []}
        self.entries = {'bgrnd': [], 'slope': [], 'spinspeed': [], 't11': [], 't22': [], 't33': [], 'amp': [], 'lor': [], 'gauss': [], 'shiftdef': [], 'cheng': [], 'mas': [], 'numssb': []}

        self.optframe.addWidget(QLabel("Cheng:"), 0, 0)
        self.entries['cheng'].append(QtWidgets.QSpinBox())
        self.entries['cheng'][-1].setAlignment(QtCore.Qt.AlignHCenter)
        self.entries['cheng'][-1].setValue(self.cheng)
        self.optframe.addWidget(self.entries['cheng'][-1], 1, 0)
        self.entries['mas'].append(QtWidgets.QCheckBox('Spinning'))
        self.entries['mas'][-1].stateChanged.connect(self.MASChange)
        self.optframe.addWidget(self.entries['mas'][-1], 2, 0)
        self.sidebandLabel = QLabel("# sidebands:")
        self.optframe.addWidget(self.sidebandLabel, 3, 0)
        self.sidebandLabel.setEnabled(False)
        self.entries['numssb'].append(QtWidgets.QSpinBox())
        self.entries['numssb'][-1].setAlignment(QtCore.Qt.AlignHCenter)
        self.entries['numssb'][-1].setValue(32)
        self.entries['numssb'][-1].setMaximum(100000)
        self.entries['numssb'][-1].setEnabled(False)
        self.optframe.addWidget(self.entries['numssb'][-1], 4, 0)
        self.shiftDefType = 0  # variable to remember the selected tensor type
        self.optframe.addWidget(QLabel("Definition:"), 5, 0)
        self.entries['shiftdef'].append(QtWidgets.QComboBox())
        self.entries['shiftdef'][-1].addItems([u'\u03b411 - \u03b422 - \u03b433',
                                               u'\u03b4xx - \u03b4yy - \u03b4zz',
                                               u'\u03b4iso - \u03b4aniso - \u03b7',
                                               u'\u03b4iso - \u03a9 - \u03b7'])
        self.entries['shiftdef'][-1].currentIndexChanged.connect(self.changeShiftDef)
        self.optframe.addWidget(self.entries['shiftdef'][-1], 6, 0)
        self.optframe.setColumnStretch(10, 1)
        self.optframe.setAlignment(QtCore.Qt.AlignTop)
        self.spinLabel = QLabel("Spin. speed [kHz]:")
        self.spinLabel.setEnabled(False)
        self.frame2.addWidget(self.spinLabel, 0, 0, 1, 2)
        self.ticks['spinspeed'].append(QtWidgets.QCheckBox(''))
        self.ticks['spinspeed'][-1].setEnabled(False)
        self.frame2.addWidget(self.ticks['spinspeed'][-1], 1, 0)
        self.entries['spinspeed'].append(wc.FitQLineEdit(self, 'spinspeed', "10.0"))
        self.frame2.addWidget(self.entries['spinspeed'][-1], 1, 1)
        self.entries['spinspeed'][-1].setEnabled(False)
        self.frame2.addWidget(QLabel("Bgrnd:"), 2, 0, 1, 2)
        self.ticks['bgrnd'].append(QtWidgets.QCheckBox(''))
        self.frame2.addWidget(self.ticks['bgrnd'][-1], 3, 0)
        self.entries['bgrnd'].append(wc.FitQLineEdit(self, 'bgrnd', "0.0"))
        self.frame2.addWidget(self.entries['bgrnd'][-1], 3, 1)
        self.frame2.addWidget(QLabel("Slope:"), 4, 0, 1, 2)
        self.ticks['slope'].append(QtWidgets.QCheckBox(''))
        self.frame2.addWidget(self.ticks['slope'][-1], 5, 0)
        self.entries['slope'].append(wc.FitQLineEdit(self, "slope", "0.0"))
        self.frame2.addWidget(self.entries['slope'][-1], 5, 1)
        self.frame2.setColumnStretch(10, 1)
        self.frame2.setAlignment(QtCore.Qt.AlignTop)
        self.numExp = QtWidgets.QComboBox()
        self.numExp.addItems([str(x + 1) for x in range(self.FITNUM)])
        self.numExp.currentIndexChanged.connect(self.changeNum)
        self.frame3.addWidget(self.numExp, 0, 0, 1, 2)
        if self.parent.viewSettings["ppm"]:
            axUnit = 'ppm'
        else:
            axUnit = ['Hz', 'kHz', 'MHz'][self.parent.viewSettings["axType"]]
        # Labels
        self.label11 = QLabel(u'\u03b4' + '<sub>11</sub> [' + axUnit + '] :')
        self.label22 = QLabel(u'\u03b4' + '<sub>22</sub> [' + axUnit + '] :')
        self.label33 = QLabel(u'\u03b4' + '<sub>33</sub> [' + axUnit + '] :')
        self.frame3.addWidget(self.label11, 1, 0, 1, 2)
        self.frame3.addWidget(self.label22, 1, 2, 1, 2)
        self.frame3.addWidget(self.label33, 1, 4, 1, 2)
        self.labelxx = QLabel(u'\u03b4' + '<sub>xx</sub> [' + axUnit + '] :')
        self.labelyy = QLabel(u'\u03b4' + '<sub>yy</sub> [' + axUnit + '] :')
        self.labelzz = QLabel(u'\u03b4' + '<sub>zz</sub> [' + axUnit + '] :')
        self.labelxx.hide()
        self.labelyy.hide()
        self.labelzz.hide()
        self.frame3.addWidget(self.labelxx, 1, 0, 1, 2)
        self.frame3.addWidget(self.labelyy, 1, 2, 1, 2)
        self.frame3.addWidget(self.labelzz, 1, 4, 1, 2)
        self.labeliso = QLabel(u'\u03b4' + '<sub>iso</sub> [' + axUnit + '] :')
        self.labelaniso = QLabel(u'\u03b4' + '<sub>aniso</sub> [' + axUnit + '] :')
        self.labeleta = QLabel(u'\u03b7:')
        self.labeliso.hide()
        self.labelaniso.hide()
        self.labeleta.hide()
        self.frame3.addWidget(self.labeliso, 1, 0, 1, 2)
        self.frame3.addWidget(self.labelaniso, 1, 2, 1, 2)
        self.frame3.addWidget(self.labeleta, 1, 4, 1, 2)
        self.labeliso2 = QLabel(u'\u03b4' + '<sub>iso</sub> [' + axUnit + '] :')
        self.labelspan = QLabel(u'\u03a9 [' + axUnit + '] :')
        self.labelskew = QLabel(u'\u03ba:')
        self.labeliso2.hide()
        self.labelspan.hide()
        self.labelskew.hide()
        self.frame3.addWidget(self.labeliso2, 1, 0, 1, 2)
        self.frame3.addWidget(self.labelspan, 1, 2, 1, 2)
        self.frame3.addWidget(self.labelskew, 1, 4, 1, 2)
        self.frame3.addWidget(QLabel("Integral:"), 1, 6, 1, 2)
        self.frame3.addWidget(QLabel("Lorentz [Hz]:"), 1, 8, 1, 2)
        self.frame3.addWidget(QLabel("Gauss [Hz]:"), 1, 10, 1, 2)
        self.frame3.setColumnStretch(20, 1)
        self.frame3.setAlignment(QtCore.Qt.AlignTop)
        for i in range(self.FITNUM):
            for j in range(len(self.MULTINAMES)):
                self.ticks[self.MULTINAMES[j]].append(QtWidgets.QCheckBox(''))
                self.frame3.addWidget(self.ticks[self.MULTINAMES[j]][i], i + 2, 2 * j)
                self.entries[self.MULTINAMES[j]].append(wc.FitQLineEdit(self, self.MULTINAMES[j]))
                self.frame3.addWidget(self.entries[self.MULTINAMES[j]][i], i + 2, 2 * j + 1)
        self.reset()

    def MASChange(self, state):
        if state:  # When turned on
            self.entries['spinspeed'][-1].setEnabled(True)
            self.ticks['spinspeed'][-1].setEnabled(True)
            self.spinLabel.setEnabled(True)
            self.entries['numssb'][-1].setEnabled(True)
            self.sidebandLabel.setEnabled(True)
        else:
            self.entries['spinspeed'][-1].setEnabled(False)
            self.ticks['spinspeed'][-1].setEnabled(False)
            self.spinLabel.setEnabled(False)
            self.entries['numssb'][-1].setEnabled(False)
            self.sidebandLabel.setEnabled(False)

    def defaultValues(self, inp):
        if not inp:
            return {'bgrnd': [0.0, True],
                    'slope': [0.0, True],
                    'spinspeed': [10.0, True],
                    't11': np.repeat([np.array([0.0, False], dtype=object)], self.FITNUM, axis=0),
                    't22': np.repeat([np.array([0.0, False], dtype=object)], self.FITNUM, axis=0),
                    't33': np.repeat([np.array([0.0, False], dtype=object)], self.FITNUM, axis=0),
                    'amp': np.repeat([np.array([self.fullInt, False], dtype=object)], self.FITNUM, axis=0),
                    'lor': np.repeat([np.array([1.0, False], dtype=object)], self.FITNUM, axis=0),
                    'gauss': np.repeat([np.array([0.0, True], dtype=object)], self.FITNUM, axis=0)}
        else:
            return inp

    def reset(self):
        locList = tuple(self.parent.locList)
        self.parent.pickNum = 0
        self.parent.pickNum2 = 0
        self.cheng = 15
        self.entries['cheng'][-1].setValue(self.cheng)
        self.fitNumList[locList] = 0
        self.fitParamList[locList] = self.defaultValues(0)
        self.pickTick.setChecked(True)
        self.togglePick()
        self.dispParams()

    def togglePick(self):
        self.parent.togglePick(self.pickTick.isChecked())

    def changeShiftDef(self):
        NewType = self.entries['shiftdef'][-1].currentIndex()
        OldType = self.shiftDefType
        if NewType == 0:
            self.label11.show()
            self.label22.show()
            self.label33.show()
            self.labelxx.hide()
            self.labelyy.hide()
            self.labelzz.hide()
            self.labeliso.hide()
            self.labelaniso.hide()
            self.labeleta.hide()
            self.labeliso2.hide()
            self.labelspan.hide()
            self.labelskew.hide()
            self.pickTick.setChecked(True)
            self.pickTick.show()
        elif NewType == 1:
            self.label11.hide()
            self.label22.hide()
            self.label33.hide()
            self.labelxx.show()
            self.labelyy.show()
            self.labelzz.show()
            self.labeliso.hide()
            self.labelaniso.hide()
            self.labeleta.hide()
            self.labeliso2.hide()
            self.labelspan.hide()
            self.labelskew.hide()
            self.pickTick.setChecked(True)
            self.pickTick.show()
        elif NewType == 2:
            self.label11.hide()
            self.label22.hide()
            self.label33.hide()
            self.labelxx.hide()
            self.labelyy.hide()
            self.labelzz.hide()
            self.labeliso.show()
            self.labelaniso.show()
            self.labeleta.show()
            self.labeliso2.hide()
            self.labelspan.hide()
            self.labelskew.hide()
            self.pickTick.setChecked(False)
            self.pickTick.hide()
        elif NewType == 3:
            self.label11.hide()
            self.label22.hide()
            self.label33.hide()
            self.labelxx.hide()
            self.labelyy.hide()
            self.labelzz.hide()
            self.labeliso.hide()
            self.labelaniso.hide()
            self.labeleta.hide()
            self.labeliso2.show()
            self.labelspan.show()
            self.labelskew.show()
            self.pickTick.setChecked(False)
            self.pickTick.hide()
        val = self.numExp.currentIndex() + 1
        tensorList = []
        for i in range(10):  # Convert input
            if i < val:
                T11 = safeEval(self.entries['t11'][i].text())
                T22 = safeEval(self.entries['t22'][i].text())
                T33 = safeEval(self.entries['t33'][i].text())
                startTensor = [T11, T22, T33]
                if None in startTensor:
                    self.entries['shiftdef'][-1].setCurrentIndex(OldType)  # error, reset to old view
                    self.rootwindow.mainProgram.dispMsg("Fitting: One of the inputs is not valid")
                    return
                Tensors = func.shiftConversion(startTensor, OldType)
                for element in range(3):  # Check for `ND' s
                    if isinstance(Tensors[NewType][element], str):
                        Tensors[NewType][element] = 0
                tensorList.append(Tensors)
        printStr = '%#.' + str(self.rootwindow.tabWindow.PRECIS) + 'g'
        for i in range(10):  # Print output if not stopped before
            if i < val:
                self.entries['t11'][i].setText(printStr % tensorList[i][NewType][0])
                self.entries['t22'][i].setText(printStr % tensorList[i][NewType][1])
                self.entries['t33'][i].setText(printStr % tensorList[i][NewType][2])
        self.shiftDefType = NewType

    def getExtraParams(self, out):
        out['mas'] = [self.entries['mas'][-1].isChecked()]
        cheng = self.entries['cheng'][-1].value()
        out['cheng'] = [cheng]
        out['shiftdef'] = [self.entries['shiftdef'][0].currentIndex()]
        if out['mas'][0]:
            out['numssb'] = [self.entries['numssb'][0].value()]
            return (out, [out['mas'][-1], out['cheng'][-1], out['shiftdef'][-1], out['numssb'][-1]])
        else:
            phi, theta, weight = simFunc.zcw_angles(cheng, symm=2)
            out['weight'] = [weight]
            out['multt'] = [[np.sin(theta)**2 * np.cos(phi)**2, np.sin(theta)**2 * np.sin(phi)**2, np.cos(theta)**2]]
            return (out, [out['mas'][-1], out['multt'][-1], out['weight'][-1], out['shiftdef'][-1]])

    def disp(self, params, num):
        out = params[num]
        for name in self.SINGLENAMES:
            inp = out[name][0]
            if isinstance(inp, tuple):
                inp = checkLinkTuple(inp)
                out[name][0] = inp[2] * params[inp[4]][inp[0]][inp[1]] + inp[3]
        numExp = len(out[self.MULTINAMES[0]])
        for i in range(numExp):
            for name in self.MULTINAMES:
                inp = out[name][i]
                if isinstance(inp, tuple):
                    inp = checkLinkTuple(inp)
                    out[name][i] = inp[2] * params[inp[4]][inp[0]][inp[1]] + inp[3]
                if not np.isfinite(out[name][i]):
                    self.rootwindow.mainProgram.dispMsg("Fitting: One of the inputs is not valid")
                    return
        tmpx = self.parent.xax()
        outCurveBase = out['bgrnd'][0] + tmpx * out['slope'][0]
        outCurve = outCurveBase.copy()
        outCurvePart = []
        x = []
        for i in range(len(out['amp'])):
            x.append(tmpx)
            if out['mas'][0]:
<<<<<<< HEAD
                y = out['amp'][i] * tensorMASDeconvtensorFunc(tmpx, out['t11'][i], out['t22'][i], out['t33'][i], out['lor'][i], out['gauss'][i], self.parent.sw(), self.axAdd, self.axMult, out['spinspeed'][0], out['cheng'][0], out['shiftdef'][-1], out['numssb'][-1])
            else:
                y = out['amp'][i] * tensorDeconvtensorFunc(tmpx, out['t11'][i], out['t22'][i], out['t33'][i], out['lor'][i], out['gauss'][i], out['multt'][0], self.parent.sw(), out['weight'][0], self.axAdd, out['shiftdef'][-1], self.axMult)
=======
                y = out['amp'][i] * simFunc.tensorMASDeconvtensorFunc(tmpx, out['t11'][i], out['t22'][i], out['t33'][i], out['lor'][i], out['gauss'][i], self.parent.sw, self.axAdd, self.axMult, out['spinspeed'][0], out['cheng'][0], out['shiftdef'][-1], out['numssb'][-1])
            else:
                y = out['amp'][i] * simFunc.tensorDeconvtensorFunc(tmpx, out['t11'][i], out['t22'][i], out['t33'][i], out['lor'][i], out['gauss'][i], out['multt'][0], self.parent.sw, out['weight'][0], self.axAdd, out['shiftdef'][-1], self.axMult)
>>>>>>> c1b05dbe
            outCurvePart.append(outCurveBase + y)
            outCurve += y
        self.parent.fitDataList[tuple(self.parent.locList)] = [tmpx, outCurve, x, outCurvePart]
        self.parent.showFid()
        self.changeShiftDef()  # Reformat output to correct display

##############################################################################


def tensorDeconvmpFit(xax, data1D, guess, args, queue, minmethod, numfeval):
    try:
        fitVal = scipy.optimize.minimize(lambda *param: np.sum((data1D - tensorDeconvfitFunc(param, xax, args))**2), guess, method=minmethod, options = {'maxfev': numfeval})
    except Exception:
        fitVal = None
    queue.put(fitVal)


def tensorDeconvfitFunc(params, allX, args):
    params = params[0]
    specName = args[0]
    specSlices = args[1]
    allParam = []
    for length in specSlices:
        allParam.append(params[length])
    allStruc = args[3]
    allArgu = args[4]
    fullTestFunc = []
    for n in range(len(allX)):
        x = allX[n]
        testFunc = np.zeros(len(x))
        param = allParam[n]
        numExp = args[2][n]
        struc = args[3][n]
        argu = args[4][n]
        sw = args[5][n]
        axAdd = args[6][n]
        axMult = args[7][n]
        parameters = {'bgrnd': 0.0, 'slope': 0.0, 't11': 0.0, 't22': 0.0, 't33': 0.0, 'amp': 0.0, 'lor': 0.0, 'gauss': 0.0}
        mas = argu[-1][0]
        if mas:
            parameters['cheng'] = argu[-1][1]
            parameters['shiftdef'] = argu[-1][2]
            parameters['numssb'] = argu[-1][3]
        else:
            parameters['multt'] = argu[-1][1]
            parameters['weight'] = argu[-1][2]
            parameters['shiftdef'] = argu[-1][3]
        for name in ['spinspeed', 'bgrnd', 'slope']:
            if struc[name][0][0] == 1:
                parameters[name] = param[struc[name][0][1]]
            elif struc[name][0][0] == 0:
                parameters[name] = argu[struc[name][0][1]]
            else:
                altStruc = struc[name][0][1]
                if struc[altStruc[0]][altStruc[1]][0] == 1:
                    parameters[name] = altStruc[2] * allParam[altStruc[4]][struc[altStruc[0]][altStruc[1]][1]] + altStruc[3]
                elif struc[altStruc[0]][altStruc[1]][0] == 0:
                    parameters[name] = altStruc[2] * allArgu[altStruc[4]][struc[altStruc[0]][altStruc[1]][1]] + altStruc[3]
        for i in range(numExp):
            for name in ['t11', 't22', 't33', 'amp', 'lor', 'gauss']:
                if struc[name][i][0] == 1:
                    parameters[name] = param[struc[name][i][1]]
                elif struc[name][i][0] == 0:
                    parameters[name] = argu[struc[name][i][1]]
                else:
                    altStruc = struc[name][i][1]
                    strucTarget = allStruc[altStruc[4]]
                    if strucTarget[altStruc[0]][altStruc[1]][0] == 1:
                        parameters[name] = altStruc[2] * allParam[altStruc[4]][strucTarget[altStruc[0]][altStruc[1]][1]] + altStruc[3]
                    elif strucTarget[altStruc[0]][altStruc[1]][0] == 0:
                        parameters[name] = altStruc[2] * allArgu[altStruc[4]][strucTarget[altStruc[0]][altStruc[1]][1]] + altStruc[3]
            if mas:
                testFunc += parameters['amp'] * simFunc.tensorMASDeconvtensorFunc(x, parameters['t11'], parameters['t22'], parameters['t33'], parameters['lor'], parameters['gauss'], sw, axAdd, axMult, parameters['spinspeed'], parameters['cheng'], parameters['shiftdef'], parameters['numssb'])
            else:
                testFunc += parameters['amp'] * simFunc.tensorDeconvtensorFunc(x, parameters['t11'], parameters['t22'], parameters['t33'], parameters['lor'], parameters['gauss'], parameters['multt'], sw, parameters['weight'], axAdd, parameters['shiftdef'], axMult)
        testFunc += parameters['bgrnd'] + parameters['slope'] * x
        fullTestFunc = np.append(fullTestFunc, testFunc)
    return fullTestFunc



##############################################################################


class Quad1DeconvWindow(TabFittingWindow):

    def __init__(self, mainProgram, oldMainWindow):
        self.CURRENTWINDOW = Quad1DeconvFrame
        self.PARAMFRAME = Quad1DeconvParamFrame
        super(Quad1DeconvWindow, self).__init__(mainProgram, oldMainWindow)

#################################################################################


class Quad1DeconvFrame(FitPlotFrame):

    FITNUM = 10  # Maximum number of fits

#################################################################################


class Quad1DeconvParamFrame(AbstractParamFrame):

    Ioptions = ['1', '3/2', '2', '5/2', '3', '7/2', '4', '9/2']
    Ivalues = [1.0, 1.5, 2.0, 2.5, 3.0, 3.5, 4.0, 4.5]

    def __init__(self, parent, rootwindow, isMain=True):
        self.SINGLENAMES = ['bgrnd', 'slope', 'spinspeed']
        self.MULTINAMES = ['pos', 'cq', 'eta', 'amp', 'lor', 'gauss']
        self.PARAMTEXT = {'bgrnd': 'Background', 'slope': 'Slope', 'spinspeed': 'Spinning Speed', 'pos': 'Position', 'cq': 'Cq', 'eta': 'eta', 'amp': 'Integral', 'lor': 'Lorentz', 'gauss': 'Gauss'}
        self.FITFUNC = quad1mpFit
        self.setAngleStuff = simFunc.quad1DeconvsetAngleStuff
        self.tensorFunc = simFunc.quad1DeconvtensorFunc
        self.cheng = 15
        # Get full integral
        self.fullInt = np.sum(parent.getData1D()) * parent.sw() / float(len(parent.getData1D()))
        super(Quad1DeconvParamFrame, self).__init__(parent, rootwindow, isMain)
        self.ticks = {'bgrnd': [], 'slope': [], 'spinspeed': [], 'pos': [], 'cq': [], 'eta': [], 'amp': [], 'lor': [], 'gauss': []}
        self.entries = {'bgrnd': [], 'slope': [], 'spinspeed': [], 'pos': [], 'cq': [], 'eta': [], 'amp': [], 'lor': [], 'gauss': [], 'shiftdef': [], 'cheng': [], 'I': [], 'mas': [], 'numssb': []}
        self.optframe.addWidget(QLabel("Cheng:"), 0, 0)
        self.entries['cheng'].append(QtWidgets.QSpinBox())
        self.entries['cheng'][-1].setAlignment(QtCore.Qt.AlignHCenter)
        self.entries['cheng'][-1].setValue(self.cheng)
        self.optframe.addWidget(self.entries['cheng'][-1], 1, 0)
        self.optframe.addWidget(QLabel("I:"), 2, 0)
        self.entries['I'].append(QtWidgets.QComboBox())
        self.entries['I'][-1].addItems(self.Ioptions)
        self.entries['I'][-1].setCurrentIndex(1)
        self.optframe.addWidget(self.entries['I'][-1], 3, 0)
        self.entries['mas'].append(QtWidgets.QCheckBox('Spinning'))
        self.entries['mas'][-1].stateChanged.connect(self.MASChange)
        self.optframe.addWidget(self.entries['mas'][-1], 4, 0)
        self.sidebandLabel = QLabel("# sidebands:")
        self.sidebandLabel.setEnabled(False)
        self.optframe.addWidget(self.sidebandLabel, 5, 0)
        self.entries['numssb'].append(QtWidgets.QSpinBox())
        self.entries['numssb'][-1].setAlignment(QtCore.Qt.AlignHCenter)
        self.entries['numssb'][-1].setValue(32)
        self.entries['numssb'][-1].setMaximum(100000)
        self.entries['numssb'][-1].setEnabled(False)
        self.optframe.addWidget(self.entries['numssb'][-1], 6, 0)
        self.optframe.setColumnStretch(10, 1)
        self.optframe.setAlignment(QtCore.Qt.AlignTop)
        self.spinLabel = QLabel("Spin. speed [kHz]:")
        self.frame2.addWidget(self.spinLabel, 0, 0, 1, 2)
        self.spinLabel.setEnabled(False)
        self.ticks['spinspeed'].append(QtWidgets.QCheckBox(''))
        self.frame2.addWidget(self.ticks['spinspeed'][-1], 1, 0)
        self.ticks['spinspeed'][-1].setEnabled(False)
        self.entries['spinspeed'].append(wc.QLineEdit("10.0"))
        self.frame2.addWidget(self.entries['spinspeed'][-1], 1, 1)
        self.entries['spinspeed'][-1].setEnabled(False)
        self.frame2.addWidget(QLabel("Bgrnd:"), 2, 0, 1, 2)
        self.ticks['bgrnd'].append(QtWidgets.QCheckBox(''))
        self.frame2.addWidget(self.ticks['bgrnd'][-1], 3, 0)
        self.entries['bgrnd'].append(wc.QLineEdit("0.0"))
        self.frame2.addWidget(self.entries['bgrnd'][-1], 3, 1)
        self.frame2.addWidget(QLabel("Slope:"), 4, 0, 1, 2)
        self.ticks['slope'].append(QtWidgets.QCheckBox(''))
        self.frame2.addWidget(self.ticks['slope'][-1], 5, 0)
        self.entries['slope'].append(wc.QLineEdit("0.0"))
        self.frame2.addWidget(self.entries['slope'][-1], 5, 1)
        self.frame2.setColumnStretch(10, 1)
        self.frame2.setAlignment(QtCore.Qt.AlignTop)
        self.numExp = QtWidgets.QComboBox()
        self.numExp.addItems([str(x + 1) for x in range(self.FITNUM)])
        self.numExp.currentIndexChanged.connect(self.changeNum)
        self.frame3.addWidget(self.numExp, 0, 0, 1, 2)
        if self.parent.viewSettings["ppm"]:
            axUnit = 'ppm'
        else:
            axUnit = ['Hz', 'kHz', 'MHz'][self.parent.viewSettings["axType"]]
        # Labels
        self.labelpos = QLabel(u'Position [' + axUnit + ']:')
        self.labelcq = QLabel(u'C<sub>Q</sub> [MHz]:')
        self.labeleta = QLabel(u'\u03B7:')
        self.frame3.addWidget(self.labelpos, 1, 0, 1, 2)
        self.frame3.addWidget(self.labelcq, 1, 2, 1, 2)
        self.frame3.addWidget(self.labeleta, 1, 4, 1, 2)
        self.frame3.addWidget(QLabel("Integral:"), 1, 6, 1, 2)
        self.frame3.addWidget(QLabel("Lorentz [Hz]:"), 1, 8, 1, 2)
        self.frame3.addWidget(QLabel("Gauss [Hz]:"), 1, 10, 1, 2)
        self.frame3.setColumnStretch(20, 1)
        self.frame3.setAlignment(QtCore.Qt.AlignTop)
        for i in range(self.FITNUM):
            for j in range(len(self.MULTINAMES)):
                self.ticks[self.MULTINAMES[j]].append(QtWidgets.QCheckBox(''))
                self.frame3.addWidget(self.ticks[self.MULTINAMES[j]][i], i + 2, 2 * j)
                self.entries[self.MULTINAMES[j]].append(wc.FitQLineEdit(self, self.MULTINAMES[j]))
                self.frame3.addWidget(self.entries[self.MULTINAMES[j]][i], i + 2, 2 * j + 1)
        self.dispParams()

    def MASChange(self, state):
        if state:  # When turned on
            self.entries['spinspeed'][-1].setEnabled(True)
            self.ticks['spinspeed'][-1].setEnabled(True)
            self.spinLabel.setEnabled(True)
            self.entries['numssb'][-1].setEnabled(True)
            self.sidebandLabel.setEnabled(True)
        else:
            self.entries['spinspeed'][-1].setEnabled(False)
            self.ticks['spinspeed'][-1].setEnabled(False)
            self.spinLabel.setEnabled(False)
            self.entries['numssb'][-1].setEnabled(False)
            self.sidebandLabel.setEnabled(False)

    def defaultValues(self, inp):
        if not inp:
            return {'bgrnd': [0.0, True],
                    'slope': [0.0, True],
                    'spinspeed': [10.0, True],
                    'pos': np.repeat([np.array([0.0, False], dtype=object)], self.FITNUM, axis=0),
                    'cq': np.repeat([np.array([1.0, False], dtype=object)], self.FITNUM, axis=0),
                    'eta': np.repeat([np.array([0.0, False], dtype=object)], self.FITNUM, axis=0),
                    'amp': np.repeat([np.array([self.fullInt, False], dtype=object)], self.FITNUM, axis=0),
                    'lor': np.repeat([np.array([1.0, False], dtype=object)], self.FITNUM, axis=0),
                    'gauss': np.repeat([np.array([0.0, True], dtype=object)], self.FITNUM, axis=0)}
        else:
            return inp

    def checkI(self, I):
        return I * 0.5 + 1

    def getExtraParams(self, out):
        out['mas'] = [self.entries['mas'][-1].isChecked()]
        out['I'] = [self.checkI(self.entries['I'][-1].currentIndex())]
        cheng = safeEval(self.entries['cheng'][-1].text())
        out['cheng'] = [cheng]
        if out['mas'][0]:
            out['numssb'] = [self.entries['numssb'][0].value()]
            return (out, [out['mas'][-1], out['I'][-1], out['cheng'][-1], out['numssb'][-1]])
        else:
            weight, angleStuff = self.setAngleStuff(cheng)
            out['weight'] = [weight]
            out['anglestuff'] = [angleStuff]
            out['tensorfunc'] = [self.tensorFunc]
            out['freq'] = [self.parent.freq()]
            return (out, [out['mas'][-1], out['I'][-1], out['weight'][-1], out['anglestuff'][-1], out['tensorfunc'][-1], out['freq'][-1]])


    def checkParam(self):
         val = self.numExp.currentIndex() + 1
         printStr = '%#.' + str(self.rootwindow.tabWindow.PRECIS) + 'g'
         for i in range(10):  # Print output if not stopped before
            if i < val:
                try:
                    cq = float(safeEval(self.entries['cq'][i].text()))
                    eta = float(safeEval(self.entries['eta'][i].text()))
                    Res = func.quadConversion([cq,eta], 1, 0)[0]
                    self.entries['cq'][i].setText(printStr % Res[0])
                    self.entries['eta'][i].setText(printStr % Res[1])
                except Exception:
                    return

    def disp(self, params, num):
        out = params[num]
        for name in self.SINGLENAMES:
            inp = out[name][0]
            if isinstance(inp, tuple):
                inp = checkLinkTuple(inp)
                out[name][0] = inp[2] * params[inp[4]][inp[0]][inp[1]] + inp[3]
        numExp = len(out[self.MULTINAMES[0]])
        for i in range(numExp):
            for name in self.MULTINAMES:
                inp = out[name][i]
                if isinstance(inp, tuple):
                    inp = checkLinkTuple(inp)
                    out[name][i] = inp[2] * params[inp[4]][inp[0]][inp[1]] + inp[3]
                if not np.isfinite(out[name][i]):
                    self.rootwindow.mainProgram.dispMsg("Fitting: One of the inputs is not valid")
                    return
        tmpx = self.parent.xax()
        outCurveBase = out['bgrnd'][0] + tmpx * out['slope'][0]
        outCurve = outCurveBase.copy()
        outCurvePart = []
        x = []
        for i in range(len(out['amp'])):
            x.append(tmpx)
            if out['mas'][0]:
<<<<<<< HEAD
                y = out['amp'][i] * quad1MASFunc(tmpx, out['pos'][i], out['cq'][i], out['eta'][i], out['lor'][i], out['gauss'][i], self.parent.sw(), self.axAdd, self.axMult, out['spinspeed'][0], out['cheng'][0], out['I'][0], out['numssb'][0])
=======
                y = out['amp'][i] * simFunc.quad1MASFunc(tmpx, out['pos'][i], out['cq'][i], out['eta'][i], out['lor'][i], out['gauss'][i], self.parent.sw, self.axAdd, self.axMult, out['spinspeed'][0], out['cheng'][0], out['I'][0], out['numssb'][0])
>>>>>>> c1b05dbe
            else:
                y = out['amp'][i] * self.tensorFunc(tmpx, out['I'][0], out['pos'][i], out['cq'][i], out['eta'][i], out['lor'][i], out['gauss'][i], out['anglestuff'][0], self.parent.freq(), self.parent.sw(), out['weight'][0], self.axAdd, self.axMult)
            outCurvePart.append(outCurveBase + y)
            outCurve += y
        self.parent.fitDataList[tuple(self.parent.locList)] = [tmpx, outCurve, x, outCurvePart]
        self.parent.showFid()
        self.checkParam()


##############################################################################


def quad1mpFit(xax, data1D, guess, args, queue, minmethod, numfeval):
    try:
        fitVal = scipy.optimize.minimize(lambda *param: np.sum((data1D - quad1fitFunc(param, xax, args))**2), guess, method=minmethod, options = {'maxfev': numfeval})
    except Exception:
        fitVal = None
    queue.put(fitVal)


def quad1fitFunc(params, allX, args):
    params = params[0]
    specName = args[0]
    specSlices = args[1]
    allParam = []
    for length in specSlices:
        allParam.append(params[length])
    allStruc = args[3]
    allArgu = args[4]
    fullTestFunc = []
    for n in range(len(allX)):
        x = allX[n]
        testFunc = np.zeros(len(x))
        param = allParam[n]
        numExp = args[2][n]
        struc = args[3][n]
        argu = args[4][n]
        sw = args[5][n]
        axAdd = args[6][n]
        axMult = args[7][n]
        parameters = {'spinspeed': 0.0, 'bgrnd': 0.0, 'slope': 0.0, 'pos': 0.0, 'cq': 0.0, 'eta': 0.0, 'amp': 0.0, 'lor': 0.0, 'gauss': 0.0}
        mas = argu[-1][0]
        parameters['I'] = argu[-1][1]
        if mas:
            parameters['cheng'] = argu[-1][2]
            parameters['numssb'] = argu[-1][3]
        else:
            parameters['weight'] = argu[-1][2]
            parameters['anglestuff'] = argu[-1][3]
            parameters['tensorfunc'] = argu[-1][4]
            parameters['freq'] = argu[-1][5]
        for name in ['spinspeed', 'bgrnd', 'slope']:
            if struc[name][0][0] == 1:
                parameters[name] = param[struc[name][0][1]]
            elif struc[name][0][0] == 0:
                parameters[name] = argu[struc[name][0][1]]
            else:
                altStruc = struc[name][0][1]
                if struc[altStruc[0]][altStruc[1]][0] == 1:
                    parameters[name] = altStruc[2] * allParam[altStruc[4]][struc[altStruc[0]][altStruc[1]][1]] + altStruc[3]
                elif struc[altStruc[0]][altStruc[1]][0] == 0:
                    parameters[name] = altStruc[2] * allArgu[altStruc[4]][struc[altStruc[0]][altStruc[1]][1]] + altStruc[3]
        for i in range(numExp):
            for name in ['pos', 'cq', 'eta', 'amp', 'lor', 'gauss']:
                if struc[name][i][0] == 1:
                    parameters[name] = param[struc[name][i][1]]
                elif struc[name][i][0] == 0:
                    parameters[name] = argu[struc[name][i][1]]
                else:
                    altStruc = struc[name][i][1]
                    strucTarget = allStruc[altStruc[4]]
                    if strucTarget[altStruc[0]][altStruc[1]][0] == 1:
                        parameters[name] = altStruc[2] * allParam[altStruc[4]][strucTarget[altStruc[0]][altStruc[1]][1]] + altStruc[3]
                    elif strucTarget[altStruc[0]][altStruc[1]][0] == 0:
                        parameters[name] = altStruc[2] * allArgu[altStruc[4]][strucTarget[altStruc[0]][altStruc[1]][1]] + altStruc[3]
            if mas:
                testFunc += parameters['amp'] * simFunc.quad1MASFunc(x, parameters['pos'], parameters['cq'], parameters['eta'], parameters['lor'], parameters['gauss'], sw, axAdd, axMult, parameters['spinspeed'], parameters['cheng'], parameters['I'], parameters['numssb'])
            else:
                testFunc += parameters['amp'] * parameters['tensorfunc'](x, parameters['I'], parameters['pos'], parameters['cq'], parameters['eta'], parameters['lor'], parameters['gauss'], parameters['anglestuff'], parameters['freq'], sw, parameters['weight'], axAdd, axMult)
            testFunc += parameters['bgrnd'] + parameters['slope'] * x
        fullTestFunc = np.append(fullTestFunc, testFunc)
    return fullTestFunc


##############################################################################


class Quad2DeconvWindow(TabFittingWindow):

    def __init__(self, mainProgram, oldMainWindow):
        self.CURRENTWINDOW = Quad1DeconvFrame
        self.PARAMFRAME = Quad2DeconvParamFrame
        super(Quad2DeconvWindow, self).__init__(mainProgram, oldMainWindow)

#################################################################################


class Quad2DeconvParamFrame(Quad1DeconvParamFrame):

    Ioptions = ['3/2', '5/2', '7/2', '9/2']

    def __init__(self, parent, rootwindow, isMain=True):
        super(Quad2DeconvParamFrame, self).__init__(parent, rootwindow, isMain)
        self.setAngleStuff = simFunc.quad2StaticsetAngleStuff
        self.tensorFunc = simFunc.quad2tensorFunc
        self.entries['I'][-1].setCurrentIndex(0)
        self.spinLabel.hide()
        self.ticks['spinspeed'][-1].hide()
        self.entries['spinspeed'][-1].hide()
        self.sidebandLabel.hide()
        self.entries['numssb'][-1].hide()

    def getExtraParams(self, out):
        out['mas'] = [0]  # Second order quadrupole MAS is calculated as if it is static
        if self.entries['mas'][-1].isChecked():
            self.setAngleStuff = simFunc.quad2MASsetAngleStuff
        else:
            self.setAngleStuff = simFunc.quad2StaticsetAngleStuff
        out['I'] = [self.checkI(self.entries['I'][-1].currentIndex())]
        cheng = safeEval(self.entries['cheng'][-1].text())
        out['cheng'] = [cheng]
        weight, angleStuff = self.setAngleStuff(cheng)
        out['weight'] = [weight]
        out['anglestuff'] = [angleStuff]
        out['tensorfunc'] = [self.tensorFunc]
        out['freq'] = [self.parent.freq()]
        return (out, [out['mas'][-1], out['I'][-1], out['weight'][-1], out['anglestuff'][-1], out['tensorfunc'][-1], out['freq'][-1]])

    def checkI(self, I):
        return I * 1.0 + 1.5

##############################################################################


class CzjzekPrefWindow(QtWidgets.QWidget):

    def __init__(self, parent):
        super(CzjzekPrefWindow, self).__init__(parent)
        self.setWindowFlags(QtCore.Qt.Window | QtCore.Qt.Tool)
        self.father = parent
        self.setWindowTitle("Grid Settings")
        layout = QtWidgets.QGridLayout(self)
        grid = QtWidgets.QGridLayout()
        layout.addLayout(grid, 0, 0, 1, 2)
        grid.addWidget(QLabel(u"\u03c9<sub>Q</sub> grid size:"), 0, 0)
        self.wqsteps = QtWidgets.QSpinBox()
        self.wqsteps.setMinimum(2)
        self.wqsteps.setMaximum(1000)
        self.wqsteps.setAlignment(QtCore.Qt.AlignHCenter) 
        self.wqsteps.setValue(self.father.wqsteps)
        grid.addWidget(self.wqsteps, 1, 0)
        grid.addWidget(QLabel(u"\u03b7 grid size:"), 2, 0)
        self.etasteps = QtWidgets.QSpinBox()
        self.etasteps.setMinimum(2)
        self.etasteps.setMaximum(1000)
        self.etasteps.setAlignment(QtCore.Qt.AlignHCenter) 
        self.etasteps.setValue(self.father.etasteps)
        grid.addWidget(self.etasteps, 3, 0)
        grid.addWidget(QLabel(u"\u03c9<sub>Q</sub><sup>max</sup>/\u03c3:"), 4, 0)
        self.wqmax = wc.QLineEdit(str(self.father.wqmax), self.checkWqmax)
        grid.addWidget(self.wqmax, 5, 0)

        cancelButton = QtWidgets.QPushButton("&Cancel")
        cancelButton.clicked.connect(self.closeEvent)
        layout.addWidget(cancelButton, 4, 0)
        okButton = QtWidgets.QPushButton("&Ok", self)
        okButton.clicked.connect(self.applyAndClose)
        okButton.setFocus()
        layout.addWidget(okButton, 4, 1)
        grid.setRowStretch(100, 1)
        self.show()
        self.setGeometry(self.frameSize().width() - self.geometry().width(), self.frameSize().height() - self.geometry().height(), 0, 0)

    def checkWqmax(self):
        inp = safeEval(self.wqmax.text(),type='FI')
        if inp is None:
            return False
        self.wqmax.setText(str(float(inp)))
        return True

    def closeEvent(self, *args):
        self.deleteLater()

    def applyAndClose(self, *args):
        self.father.wqsteps = self.wqsteps.value()
        self.father.etasteps = self.etasteps.value()
        inp = safeEval(self.wqmax.text(),type='FI')
        if inp is None:
            self.father.rootwindow.mainProgram.dispMsg(u"\u03c9_Q_max value not valid.")
            return
        self.father.wqmax = safeEval(self.wqmax.text())
        self.closeEvent()

##############################################################################

class Quad2CzjzekWindow(TabFittingWindow):

    def __init__(self, mainProgram, oldMainWindow):
        self.CURRENTWINDOW = Quad1DeconvFrame
        self.PARAMFRAME = Quad2CzjzekParamFrame
        super(Quad2CzjzekWindow, self).__init__(mainProgram, oldMainWindow)

#################################################################################


class Quad2CzjzekParamFrame(AbstractParamFrame):

    Ioptions = ['3/2', '5/2', '7/2', '9/2']

    def __init__(self, parent, rootwindow, isMain=True):
        self.SINGLENAMES = ['bgrnd', 'slope']
        self.MULTINAMES = ['d', 'pos', 'sigma', 'amp', 'lor', 'gauss']
        self.PARAMTEXT = {'bgrnd': 'Background', 'slope': 'Slope', 'd': 'd parameter', 'pos': 'Position', 'sigma': 'Sigma', 'amp': 'Integral', 'lor': 'Lorentz', 'gauss': 'Gauss'}
        self.FITFUNC = quad2CzjzekmpFit
        self.wqsteps = 50
        self.etasteps = 10
        self.wqmax = 4
        # Get full integral
        self.fullInt = np.sum(parent.getData1D()) * parent.sw() / float(len(parent.getData1D()))
        super(Quad2CzjzekParamFrame, self).__init__(parent, rootwindow, isMain)
        self.cheng = 15
        if self.parent.spec() == 1:
            self.axAdd = self.parent.freq() - self.parent.ref()
        elif self.parent.spec() == 0:
            self.axAdd = 0
        self.ticks = {'bgrnd': [], 'slope': [], 'pos': [], 'd': [], 'sigma': [], 'amp': [], 'lor': [], 'gauss': []}
        self.entries = {'bgrnd': [], 'slope': [], 'pos': [], 'd': [], 'sigma': [], 'amp': [], 'lor': [], 'gauss': [], 'method': [], 'cheng': [], 'I': [], 'wqgrid': [], 'etagrid': [], 'wqmax': [], 'mas': []}
        czjzekPrefButton = QtWidgets.QPushButton("Grid Settings")
        czjzekPrefButton.clicked.connect(self.createCzjzekPrefWindow)
        self.frame1.addWidget(czjzekPrefButton, 1, 1)

        self.optframe.addWidget(QLabel("Cheng:"), 0, 0)
        self.entries['cheng'].append(QtWidgets.QSpinBox())
        self.entries['cheng'][-1].setAlignment(QtCore.Qt.AlignHCenter)
        self.entries['cheng'][-1].setValue(self.cheng)
        self.optframe.addWidget(self.entries['cheng'][-1], 1, 0)
        self.optframe.addWidget(QLabel("I:"), 2, 0)
        self.entries['I'].append(QtWidgets.QComboBox())
        self.entries['I'][-1].addItems(self.Ioptions)
        self.entries['I'][-1].setCurrentIndex(0)
        self.optframe.addWidget(self.entries['I'][-1], 3, 0)
        self.entries['mas'].append(QtWidgets.QCheckBox('Spinning'))
        self.optframe.addWidget(self.entries['mas'][-1], 4, 0)
        loadLibButton = QtWidgets.QPushButton("Load Library")
        loadLibButton.clicked.connect(self.loadLib)
        self.optframe.addWidget(loadLibButton, 11, 0)
        self.extLibCheck = QtWidgets.QCheckBox("Ext. Library")
        self.extLibCheck.setEnabled(False)
        self.optframe.addWidget(self.extLibCheck, 12, 0)
        self.optframe.setColumnStretch(21, 1)
        self.optframe.setAlignment(QtCore.Qt.AlignTop)
        self.frame2.addWidget(QLabel("Bgrnd:"), 0, 0, 1, 2)
        self.ticks['bgrnd'].append(QtWidgets.QCheckBox(''))
        self.ticks['bgrnd'][-1].setChecked(True)
        self.frame2.addWidget(self.ticks['bgrnd'][-1], 1, 0)
        self.entries['bgrnd'].append(wc.FitQLineEdit(self, 'bgrnd', "0.0"))
        self.frame2.addWidget(self.entries['bgrnd'][-1], 1, 1)
        self.frame2.addWidget(QLabel("Slope:"), 2, 0, 1, 2)
        self.ticks['slope'].append(QtWidgets.QCheckBox(''))
        self.ticks['slope'][-1].setChecked(True)
        self.frame2.addWidget(self.ticks['slope'][-1], 3, 0)
        self.entries['slope'].append(wc.FitQLineEdit(self, 'slope', "0.0"))
        self.frame2.addWidget(self.entries['slope'][-1], 3, 1)
        self.frame2.setColumnStretch(10, 1)
        self.frame2.setAlignment(QtCore.Qt.AlignTop)
        self.numExp = QtWidgets.QComboBox()
        self.numExp.addItems([str(x + 1) for x in range(self.FITNUM)])
        self.numExp.currentIndexChanged.connect(self.changeNum)
        self.frame3.addWidget(self.numExp, 0, 0, 1, 2)
        self.frame3.addWidget(QLabel("d:"), 1, 0, 1, 2)
        if self.parent.viewSettings["ppm"]:
            axUnit = 'ppm'
        else:
            axUnit = ['Hz', 'kHz', 'MHz'][self.parent.viewSettings["axType"]]
        self.frame3.addWidget(QLabel("Pos [" + axUnit + "]:"), 1, 2, 1, 2)
        self.frame3.addWidget(QLabel(u"\u03c3 [MHz]:"), 1, 4, 1, 2)
        self.frame3.addWidget(QLabel("Integral:"), 1, 6, 1, 2)
        self.frame3.addWidget(QLabel("Lorentz [Hz]:"), 1, 8, 1, 2)
        self.frame3.addWidget(QLabel("Gauss [Hz]:"), 1, 10, 1, 2)
        self.frame3.setColumnStretch(20, 1)
        self.frame3.setAlignment(QtCore.Qt.AlignTop)
        for i in range(self.FITNUM):
            for j in range(len(self.MULTINAMES)):
                self.ticks[self.MULTINAMES[j]].append(QtWidgets.QCheckBox(''))
                self.frame3.addWidget(self.ticks[self.MULTINAMES[j]][i], i + 2, 2 * j)
                self.entries[self.MULTINAMES[j]].append(wc.FitQLineEdit(self, self.MULTINAMES[j]))
                self.frame3.addWidget(self.entries[self.MULTINAMES[j]][i], i + 2, 2 * j + 1)
        self.dispParams()

    def createCzjzekPrefWindow(self, *args):
        CzjzekPrefWindow(self)

    def defaultValues(self, inp):
        if not inp:
            return {'bgrnd': [0.0, True],
                    'slope': [0.0, True],
                    'pos': np.repeat([np.array([0.0, False], dtype=object)], self.FITNUM, axis=0),
                    'd': np.repeat([np.array([5.0, True], dtype=object)], self.FITNUM, axis=0),
                    'sigma': np.repeat([np.array([1.0, False], dtype=object)], self.FITNUM, axis=0),
                    'amp': np.repeat([np.array([self.fullInt, False], dtype=object)], self.FITNUM, axis=0),
                    'lor': np.repeat([np.array([10.0, False], dtype=object)], self.FITNUM, axis=0),
                    'gauss': np.repeat([np.array([0.0, True], dtype=object)], self.FITNUM, axis=0)}
        else:
            return inp

    def checkI(self, I):
        return I * 1.0 + 1.5

    def setGrid(self, *args):
        inp = safeEval(self.entries['wqmax'][-1].text())
        if inp is None:
            return False
        self.entries['wqmax'][-1].setText(str(float(inp)))
        return True

    def bincounting(self, x1, weight, length):
        weights = weight[np.logical_and(x1 >= 0, x1 < length)]
        x1 = x1[np.logical_and(x1 >= 0, x1 < length)]
        fid = np.fft.ifft(np.bincount(x1, weights, length))
        fid[0] *= 2
        return fid

    def genLib(self, length, I, maxWq, numWq, numEta, angleStuff, freq, sw, weight, axAdd):
        wq_return, eta_return = np.meshgrid(np.linspace(0, maxWq, numWq), np.linspace(0, 1, numEta))
        wq = wq_return[..., None]
        eta = eta_return[..., None]
        v = -1 / (6.0 * freq) * wq**2 * (I * (I + 1) - 3.0 / 4) * (angleStuff[0] + angleStuff[1] * eta + angleStuff[2] * eta**2)
        mult = v / sw * length
        x1 = np.array(np.round(mult) + np.floor(length / 2), dtype=int)
        lib = np.apply_along_axis(self.bincounting, 2, x1, weight, length)
        return lib, wq_return, eta_return

    def loadLib(self):
        dirName = self.rootwindow.mainProgram.loadFitLibDir()
        nameList = os.listdir(dirName)
        cq = []
        eta = []
        data = []
        for name in nameList:
            matchName = re.search("-(\d+\.\d+)-(\d+\.\d+)\.(fid|spe)$", name)
            if matchName:
                eta.append(float(matchName.group(1)))
                cq.append(float(matchName.group(2)))
                fullName = os.path.join(dirName, name)
                val = LF.fileTypeCheck(fullName)
                if val[0] is not None:
                    libData = LF.loading(val[0], val[1])
                if libData.ndim() is not 1:
                    self.rootwindow.mainProgram.dispMsg("A spectrum in the library is not a 1D spectrum.")
                    continue
                if not libData.spec[0]:
                    libData.fourier(0)
                libData.regrid([self.parent.xax()[0], self.parent.xax()[-1]], len(self.parent.xax()), 0)
                libData.fftshift(0)
                libData.fourier(0)
                data.append(np.real(libData.data[0]))
        cq = np.array(cq) * 1e6
        eta = np.array(eta)
        data = np.array(data)
        numWq = len(np.unique(cq))
        numEta = len(np.unique(eta))
        if len(cq) != numWq * numEta:
            self.rootwindow.mainProgram.dispMsg("Library to be loaded is not of a rectangular grid in Cq and eta.")
            return
        sortIndex = np.lexsort((cq, eta))
        self.cqLib = cq[sortIndex].reshape((numEta, numWq))
        self.etaLib = eta[sortIndex].reshape((numEta, numWq))
        self.lib = data[sortIndex].reshape((numEta, numWq, len(data[0])))
        self.extLibCheck.setEnabled(True)
        self.extLibCheck.setChecked(True)

    def getExtraParams(self, out):
        mas = self.entries['mas'][-1].isChecked()
        wqMax = self.wqmax
        I = self.checkI(self.entries['I'][-1].currentIndex())
        numWq = self.wqsteps
        numEta = self.etasteps
        if mas:
            weight, angleStuff = simFunc.quad2MASsetAngleStuff(self.entries['cheng'][-1].value())
        else:
            weight, angleStuff = simFunc.quad2StaticsetAngleStuff(self.entries['cheng'][-1].value())
        maxSigma = 0.0
        for i in range(self.numExp.currentIndex()+1):
            val = self.entries['sigma'][i]
            try:
                maxSigma = max(maxSigma, np.abs(float(val.text())))
            except ValueError:
                continue
        if self.extLibCheck.isChecked():
            lib = self.lib
            wq = self.cqLib
            eta = self.etaLib
        else:
            lib, wq, eta = self.genLib(len(self.parent.xax()), I, maxSigma * wqMax * 1e6, numWq, numEta, angleStuff, self.parent.freq(), self.parent.sw(), weight, self.axAdd)
        out['I'] = [I]
        out['lib'] = [lib]
        out['wq'] = [wq]
        out['eta'] = [eta]
        out['freq'] = [self.parent.freq()]
        return (out, [I, lib, wq, eta, self.parent.freq()])

    def disp(self, params, num):
        out = params[num]
        for name in self.SINGLENAMES:
            inp = out[name][0]
            if isinstance(inp, tuple):
                inp = checkLinkTuple(inp)
                out[name][0] = inp[2] * params[inp[4]][inp[0]][inp[1]] + inp[3]
        numExp = len(out[self.MULTINAMES[0]])
        for i in range(numExp):
            for name in self.MULTINAMES:
                inp = out[name][i]
                if isinstance(inp, tuple):
                    inp = checkLinkTuple(inp)
                    out[name][i] = inp[2] * params[inp[4]][inp[0]][inp[1]] + inp[3]
                if not np.isfinite(out[name][i]):
                    self.rootwindow.mainProgram.dispMsg("Fitting: One of the inputs is not valid")
                    return
        tmpx = self.parent.xax()
        outCurveBase = out['bgrnd'][0] + tmpx * out['slope'][0]
        outCurve = outCurveBase.copy()
        outCurvePart = []
        x = []
        for i in range(len(out['pos'])):
            x.append(tmpx)
<<<<<<< HEAD
            y = out['amp'][i] * quad2CzjzektensorFunc(out['sigma'][i], out['d'][i], out['pos'][i], out['lor'][i], out['gauss'][i], out['wq'][0], out['eta'][0], out['lib'][0], self.parent.freq(), self.parent.sw(), self.axAdd, self.axMult)
=======
            y = out['amp'][i] * simFunc.quad2CzjzektensorFunc(out['sigma'][i], out['d'][i], out['pos'][i], out['lor'][i], out['gauss'][i], out['wq'][0], out['eta'][0], out['lib'][0], self.parent.freq, self.parent.sw, self.axAdd, self.axMult)
>>>>>>> c1b05dbe
            outCurvePart.append(outCurveBase + y)
            outCurve += y
        self.parent.fitDataList[tuple(self.parent.locList)] = [tmpx, outCurve, x, outCurvePart]
        self.parent.showFid()

#################################################################################


def quad2CzjzekmpFit(xax, data1D, guess, args, queue, minmethod, numfeval):
    try:
        fitVal = scipy.optimize.minimize(lambda *param: np.sum((data1D - quad2CzjzekfitFunc(param, xax, args))**2), guess, method=minmethod, options = {'maxfev': numfeval})
    except Exception:
        fitVal = None
    queue.put(fitVal)


def quad2CzjzekfitFunc(params, allX, args):
    params = params[0]
    specName = args[0]
    specSlices = args[1]
    allParam = []
    for length in specSlices:
        allParam.append(params[length])
    allStruc = args[3]
    allArgu = args[4]
    fullTestFunc = []
    for n in range(len(allX)):
        x = allX[n]
        testFunc = np.zeros(len(x))
        param = allParam[n]
        numExp = args[2][n]
        struc = args[3][n]
        argu = args[4][n]
        sw = args[5][n]
        axAdd = args[6][n]
        axMult = args[7][n]
        parameters = {'bgrnd': 0.0, 'slope': 0.0, 'pos': 0.0, 'd': 0.0, 'sigma': 0.0, 'amp': 0.0, 'lor': 0.0, 'gauss': 0.0}
        parameters['I'] = argu[-1][0]
        parameters['lib'] = argu[-1][1]
        parameters['wq'] = argu[-1][2]
        parameters['eta'] = argu[-1][3]
        parameters['freq'] = argu[-1][4]
        for name in ['bgrnd', 'slope']:
            if struc[name][0][0] == 1:
                parameters[name] = param[struc[name][0][1]]
            elif struc[name][0][0] == 0:
                parameters[name] = argu[struc[name][0][1]]
            else:
                altStruc = struc[name][0][1]
                if struc[altStruc[0]][altStruc[1]][0] == 1:
                    parameters[name] = altStruc[2] * allParam[altStruc[4]][struc[altStruc[0]][altStruc[1]][1]] + altStruc[3]
                elif struc[altStruc[0]][altStruc[1]][0] == 0:
                    parameters[name] = altStruc[2] * allArgu[altStruc[4]][struc[altStruc[0]][altStruc[1]][1]] + altStruc[3]
        for i in range(numExp):
            for name in ['d', 'pos', 'sigma', 'amp', 'lor', 'gauss']:
                if struc[name][i][0] == 1:
                    parameters[name] = param[struc[name][i][1]]
                elif struc[name][i][0] == 0:
                    parameters[name] = argu[struc[name][i][1]]
                else:
                    altStruc = struc[name][i][1]
                    strucTarget = allStruc[altStruc[4]]
                    if strucTarget[altStruc[0]][altStruc[1]][0] == 1:
                        parameters[name] = altStruc[2] * allParam[altStruc[4]][strucTarget[altStruc[0]][altStruc[1]][1]] + altStruc[3]
                    elif strucTarget[altStruc[0]][altStruc[1]][0] == 0:
                        parameters[name] = altStruc[2] * allArgu[altStruc[4]][strucTarget[altStruc[0]][altStruc[1]][1]] + altStruc[3]
            testFunc += parameters['amp'] * simFunc.quad2CzjzektensorFunc(parameters['sigma'], parameters['d'], parameters['pos'], parameters['lor'], parameters['gauss'], parameters['wq'], parameters['eta'], parameters['lib'], parameters['freq'], sw, axAdd, axMult)
        testFunc += parameters['bgrnd'] + parameters['slope'] * x
        fullTestFunc = np.append(fullTestFunc, testFunc)
    return fullTestFunc

#################################################################################

class SIMPSONDeconvWindow(TabFittingWindow):

    def __init__(self, mainProgram, oldMainWindow):
        self.CURRENTWINDOW = SIMPSONDeconvFrame
        self.PARAMFRAME = SIMPSONDeconvParamFrame
        super(SIMPSONDeconvWindow, self).__init__(mainProgram, oldMainWindow)

#################################################################################


class SIMPSONDeconvFrame(FitPlotFrame):

    FITNUM = 10  # Maximum number of fits

#################################################################################


class SIMPSONDeconvParamFrame(AbstractParamFrame):

    def __init__(self, parent, rootwindow, isMain=True):
        self.SINGLENAMES = []
        self.MULTINAMES = []
        self.PARAMTEXT = {}
        self.numExp = QtWidgets.QComboBox()
        self.script = None
        self.txtOutput = ["", ""]
        self.FITFUNC = SIMPSONDeconvmpFit
        # Get full integral
        super(SIMPSONDeconvParamFrame, self).__init__(parent, rootwindow, isMain)
        resetButton = QtWidgets.QPushButton("Reset")
        resetButton.clicked.connect(self.reset)
        self.frame1.addWidget(resetButton, 1, 1)
        loadButton = QtWidgets.QPushButton("Load Script")
        loadButton.clicked.connect(self.loadScript)
        self.frame1.addWidget(loadButton, 2, 1)
        outputButton = QtWidgets.QPushButton("Output")
        outputButton.clicked.connect(self.txtOutputWindow)
        self.frame1.addWidget(outputButton, 3, 1)
        self.commandLine = wc.QLineEdit("simpson")
        self.frame1.addWidget(self.commandLine, 4, 1)
        self.numExp = QtWidgets.QComboBox()
        self.numExp.addItems([str(x + 1) for x in range(self.FITNUM)])
        self.numExp.currentIndexChanged.connect(self.changeNum)
        self.frame3.addWidget(self.numExp, 0, 0, 1, 2)
        self.labels = {}
        self.ticks = {}
        self.entries = {}
        self.frame3.setColumnStretch(20, 1)
        self.frame3.setAlignment(QtCore.Qt.AlignTop)
        self.reset()

    def txtOutputWindow(self):
        TxtOutputWindow(self.rootwindow, self.txtOutput[0], self.txtOutput[1])

    def defaultValues(self, inp):
        if not inp:
            val = {}
            for name in self.MULTINAMES:
                if name is "amp":
                    num = 1.0
                else:
                    num = 0.0
                val[name] = np.repeat([np.array([num, False], dtype=object)], self.FITNUM, axis=0)
            return val
        else:
            return inp

    def reset(self):
        locList = tuple(self.parent.locList)
        self.fitParamList[locList] = self.defaultValues(0)
        self.dispParams()

    def loadScript(self):
        fileName = self.rootwindow.mainProgram.loadSIMPSONScript()
        with open(fileName, "r") as myfile:
            inFile = myfile.read()
        matches = np.unique(re.findall("(@\w+)", inFile))
        self.script = inFile
        self.MULTINAMES = [e[1:] for e in matches]
        self.MULTINAMES.insert(0, "amp")
        self.MULTINAMES.extend(["lor", "gauss"])
        for n in self.PARAMTEXT.keys():
            self.labels[n][0].deleteLater()
            for i in range(self.FITNUM):
                self.ticks[n][i].deleteLater()
                self.entries[n][i].deleteLater()
        self.PARAMTEXT = {}
        self.labels = {}
        self.ticks = {}
        self.entries = {}
        for i in range(len(self.MULTINAMES)):
            name = self.MULTINAMES[i]
            self.PARAMTEXT[name] = name
            self.labels[name] = [QLabel(name)]
            self.frame3.addWidget(self.labels[name][0], 1, 2*i, 1, 2)
            self.ticks[name] = []
            self.entries[name] = []
            for j in range(self.FITNUM):
                self.ticks[name].append(QtWidgets.QCheckBox(''))
                self.frame3.addWidget(self.ticks[name][j], 2+j, 2*i)
                self.entries[name].append(wc.FitQLineEdit(self, name))
                self.frame3.addWidget(self.entries[name][j], 2+j, 2*i+1)
        self.reset()

    def getExtraParams(self, out):
        out["nameList"] = [self.MULTINAMES]
        out["command"] = [self.commandLine.text()]
        out["script"] = [self.script]
        out["txtOutput"] = [self.txtOutput]
        out["spec"] = [self.parent.spec()]
        return (out, [out["nameList"][-1], out["command"][-1], out["script"][-1], out["txtOutput"][-1], out["spec"][-1]])

    def disp(self, params, num):
        out = params[num]
        if len(self.MULTINAMES) > 0: 
            numExp = len(out[self.MULTINAMES[0]])
            for i in range(numExp):
                for name in self.MULTINAMES:
                    inp = out[name][i]
                    if isinstance(inp, tuple):
                        inp = checkLinkTuple(inp)
                        out[name][i] = inp[2] * params[inp[4]][inp[0]][inp[1]] + inp[3]
                    if not np.isfinite(out[name][i]):
                        self.rootwindow.mainProgram.dispMsg("Fitting: One of the inputs is not valid")
                        return
            tmpx = self.parent.xax()
            outCurveBase = np.zeros(len(tmpx))
            outCurve = outCurveBase.copy()
            outCurvePart = []
            x = []
            for i in range(numExp):
                x.append(tmpx)
                inputPar = {}
                for name in self.MULTINAMES:
                    inputPar[name] = out[name][i]
                y = SIMPSONRunScript(out["command"][0], out["script"][0], inputPar, tmpx, out["txtOutput"][0], out["spec"][0])
                if y is None:
                    self.rootwindow.mainProgram.dispMsg("Fitting: The script didn't output anything", 'red')
                    return
                outCurvePart.append(outCurveBase + y)
                outCurve += y
            self.parent.fitDataList[tuple(self.parent.locList)] = [tmpx, outCurve, x, outCurvePart]
            self.parent.showFid()

##############################################################################


def SIMPSONDeconvmpFit(xax, data1D, guess, args, queue, minmethod, numfeval):
    try:
        fitVal = scipy.optimize.minimize(lambda *param: np.sum((data1D - SIMPSONDeconvfitFunc(param, xax, args))**2), guess, method=minmethod, options = {'maxfev': numfeval})
    except Exception:
        fitVal = None
    queue.put(fitVal)


def SIMPSONDeconvfitFunc(params, allX, args):
    params = params[0]
    specName = args[0]
    specSlices = args[1]
    allParam = []
    for length in specSlices:
        allParam.append(params[length])
    allStruc = args[3]
    allArgu = args[4]
    fullTestFunc = []
    for n in range(len(allX)):
        x = allX[n]
        testFunc = np.zeros(len(x))
        param = allParam[n]
        numExp = args[2][n]
        struc = args[3][n]
        argu = args[4][n]
        sw = args[5][n]
        axAdd = args[6][n]
        axMult = args[7][n]
        nameList = argu[-1][0]
        command = argu[-1][1]
        script = argu[-1][2]
        txtOutput = argu[-1][3]
        spec = argu[-1][4]
        parameters = {}
        for i in range(numExp):
            for name in nameList:
                if struc[name][i][0] == 1:
                    parameters[name] = param[struc[name][i][1]]
                elif struc[name][i][0] == 0:
                    parameters[name] = argu[struc[name][i][1]]
                else:
                    altStruc = struc[name][i][1]
                    strucTarget = allStruc[altStruc[4]]
                    if strucTarget[altStruc[0]][altStruc[1]][0] == 1:
                        parameters[name] = altStruc[2] * allParam[altStruc[4]][strucTarget[altStruc[0]][altStruc[1]][1]] + altStruc[3]
                    elif strucTarget[altStruc[0]][altStruc[1]][0] == 0:
                        parameters[name] = altStruc[2] * allArgu[altStruc[4]][strucTarget[altStruc[0]][altStruc[1]][1]] + altStruc[3]
            testFunc += SIMPSONRunScript(command, script, parameters, x, txtOutput, spec)
        fullTestFunc = np.append(fullTestFunc, testFunc)
    return fullTestFunc


def SIMPSONRunScript(command, script, parameters, xax, output=None, spec=True):
    if script is None:
        return None
    for elem in parameters.keys():
        script = script.replace('@' + elem, str(parameters[elem]))
    directory_name = tempfile.mkdtemp()
    inputFileName = "simpsonScript.in"
    fullPath = os.path.join(directory_name, inputFileName)
    with open(fullPath, "w") as text_file:
        text_file.write(script)
    process = subprocess.Popen(command + ' ' + fullPath, shell=True, stdout=subprocess.PIPE, stderr=subprocess.PIPE, cwd=directory_name)
    if output:
        output[0], output[1] = process.communicate()
    else:
        process.wait()
    fileList = os.listdir(directory_name)
    fileList.remove(inputFileName)
    if not fileList:
        shutil.rmtree(directory_name, ignore_errors=True)
        return None
    outputFileName = fileList[0]
    val = LF.fileTypeCheck(os.path.join(directory_name, outputFileName))
    if val[0] is not None:
        masterData = LF.loading(val[0], val[1])
    else:
        shutil.rmtree(directory_name, ignore_errors=True)
        return None
    masterData.noUndo = True
    masterData.apodize(parameters["lor"], parameters["gauss"], 0, 0, 0, 0, 0, 0)
    if masterData.spec[0] != spec:
        masterData.fourier(0)
    masterData.regrid([xax[0], xax[-1]], len(xax), 0)
    shutil.rmtree(directory_name, ignore_errors=True)
    return parameters["amp"] * np.real(masterData.data[0])


class TxtOutputWindow(wc.ToolWindows):

    NAME = "Script Output"
    RESIZABLE = True
    MENUDISABLE = False

    def __init__(self, parent, txt, errTxt):
        super(TxtOutputWindow, self).__init__(parent)
        self.cancelButton.hide()
        self.grid.addWidget(QtWidgets.QLabel("Output:"), 1, 0)
        self.valEntry = QtWidgets.QTextEdit()
        self.valEntry.setReadOnly(True)
        self.valEntry.setLineWrapMode(QtWidgets.QTextEdit.NoWrap)
        self.valEntry.setText(txt.decode())
        self.grid.addWidget(self.valEntry, 2, 0)
        self.grid.addWidget(QtWidgets.QLabel("Errors:"), 3, 0)
        self.errEntry = QtWidgets.QTextEdit()
        self.errEntry.setReadOnly(True)
        self.errEntry.setLineWrapMode(QtWidgets.QTextEdit.NoWrap)
        self.errEntry.setText(errTxt.decode())
        self.grid.addWidget(self.errEntry, 4, 0)
        self.resize(550, 700)


#################################################################################


class FunctionFitWindow(TabFittingWindow):

    def __init__(self, mainProgram, oldMainWindow):
        self.CURRENTWINDOW = FunctionFitFrame
        self.PARAMFRAME = FunctionFitParamFrame
        super(FunctionFitWindow, self).__init__(mainProgram, oldMainWindow)

#################################################################################


class FunctionFitFrame(FitPlotFrame):

    FITNUM = 10  # Maximum number of fits

#################################################################################


class FunctionFitParamFrame(AbstractParamFrame):

    def __init__(self, parent, rootwindow, isMain=True):
        self.SINGLENAMES = []
        self.MULTINAMES = []
        self.PARAMTEXT = {}
        self.numExp = QtWidgets.QComboBox()
        self.function = ""
        self.FITFUNC = functionmpFit
        super(FunctionFitParamFrame, self).__init__(parent, rootwindow, isMain)
        resetButton = QtWidgets.QPushButton("Reset")
        resetButton.clicked.connect(self.reset)
        self.frame1.addWidget(resetButton, 1, 1)
        functionButton = QtWidgets.QPushButton("Input Function")
        functionButton.clicked.connect(self.functionInput)
        self.frame1.addWidget(functionButton, 2, 1)
        self.numExp = QtWidgets.QComboBox()
        self.numExp.addItems([str(x + 1) for x in range(self.FITNUM)])
        self.numExp.currentIndexChanged.connect(self.changeNum)
        self.frame3.addWidget(self.numExp, 0, 0, 1, 2)
        self.labels = {}
        self.ticks = {}
        self.entries = {}
        self.frame3.setColumnStretch(20, 1)
        self.frame3.setAlignment(QtCore.Qt.AlignTop)
        self.reset()

    def defaultValues(self, inp):
        if not inp:
            val = {}
            for name in self.MULTINAMES:
                val[name] = np.repeat([np.array([0.0, False], dtype=object)], self.FITNUM, axis=0)
            return val
        else:
            return inp

    def reset(self):
        locList = tuple(self.parent.locList)
        self.fitParamList[locList] = self.defaultValues(0)
        self.dispParams()

    def functionInput(self):
        FunctionInputWindow(self, self.function)

    def functionInputSetup(self):
        matches = np.unique(re.findall("(@\w+)", self.function))
        self.MULTINAMES = [e[1:] for e in matches]
        for n in self.PARAMTEXT.keys():
            self.labels[n][0].deleteLater()
            for i in range(self.FITNUM):
                self.ticks[n][i].deleteLater()
                self.entries[n][i].deleteLater()
        self.PARAMTEXT = {}
        self.labels = {}
        self.ticks = {}
        self.entries = {}
        for i in range(len(self.MULTINAMES)):
            name = self.MULTINAMES[i]
            self.PARAMTEXT[name] = name
            self.labels[name] = [QLabel(name)]
            self.frame3.addWidget(self.labels[name][0], 1, 2*i, 1, 2)
            self.ticks[name] = []
            self.entries[name] = []
            for j in range(self.FITNUM):
                self.ticks[name].append(QtWidgets.QCheckBox(''))
                self.frame3.addWidget(self.ticks[name][j], 2+j, 2*i)
                self.entries[name].append(wc.FitQLineEdit(self, name))
                self.frame3.addWidget(self.entries[name][j], 2+j, 2*i+1)
        self.reset()

    def getExtraParams(self, out):
        out["nameList"] = [self.MULTINAMES]
        out["function"] = [self.function]
        return (out, [out["nameList"][-1], out["function"][-1]])

    def disp(self, params, num):
        out = params[num]
        if len(self.MULTINAMES) > 0: #If there are elements
            numExp = len(out[self.MULTINAMES[0]])
            for i in range(numExp):
                for name in self.MULTINAMES:
                    inp = out[name][i]
                    if isinstance(inp, tuple):
                        inp = checkLinkTuple(inp)
                        out[name][i] = inp[2] * params[inp[4]][inp[0]][inp[1]] + inp[3]
                    if not np.isfinite(out[name][i]):
                        self.rootwindow.mainProgram.dispMsg("Fitting: One of the inputs is not valid")
                        return
            tmpx = self.parent.xax()
            outCurveBase = np.zeros(len(tmpx))
            outCurve = outCurveBase.copy()
            outCurvePart = []
            x = []
            for i in range(numExp):
                x.append(tmpx)
                inputPar = {}
                for name in self.MULTINAMES:
                    inputPar[name] = out[name][i]
                y = functionRun(out["function"][0], inputPar, tmpx)
                if y is None:
                    self.rootwindow.mainProgram.dispMsg("Fitting: The script didn't output anything", 'red')
                    return
                outCurvePart.append(outCurveBase + y)
                outCurve += y
            self.parent.fitDataList[tuple(self.parent.locList)] = [tmpx, outCurve, x, outCurvePart]
            self.parent.showFid()

##############################################################################


def functionmpFit(xax, data1D, guess, args, queue, minmethod, numfeval):
    try:
        fitVal = scipy.optimize.minimize(lambda *param: np.sum((data1D - functionfitFunc(param, xax, args))**2), guess, method=minmethod, options = {'maxfev': numfeval})
    except Exception:
        fitVal = None
    queue.put(fitVal)


def functionfitFunc(params, allX, args):
    params = params[0]
    specName = args[0]
    specSlices = args[1]
    allParam = []
    for length in specSlices:
        allParam.append(params[length])
    allStruc = args[3]
    allArgu = args[4]
    fullTestFunc = []
    for n in range(len(allX)):
        x = allX[n]
        testFunc = np.zeros(len(x))
        param = allParam[n]
        numExp = args[2][n]
        struc = args[3][n]
        argu = args[4][n]
        sw = args[5][n]
        axAdd = args[6][n]
        axMult = args[7][n]
        nameList = argu[-1][0]
        function = argu[-1][1]
        parameters = {}
        for i in range(numExp):
            for name in nameList:
                if struc[name][i][0] == 1:
                    parameters[name] = param[struc[name][i][1]]
                elif struc[name][i][0] == 0:
                    parameters[name] = argu[struc[name][i][1]]
                else:
                    altStruc = struc[name][i][1]
                    strucTarget = allStruc[altStruc[4]]
                    if strucTarget[altStruc[0]][altStruc[1]][0] == 1:
                        parameters[name] = altStruc[2] * allParam[altStruc[4]][strucTarget[altStruc[0]][altStruc[1]][1]] + altStruc[3]
                    elif strucTarget[altStruc[0]][altStruc[1]][0] == 0:
                        parameters[name] = altStruc[2] * allArgu[altStruc[4]][strucTarget[altStruc[0]][altStruc[1]][1]] + altStruc[3]
            testFunc += functionRun(function, parameters, x)
        fullTestFunc = np.append(fullTestFunc, testFunc)
    return fullTestFunc


def functionRun(function, parameters, xax):
    for elem in parameters.keys():
        function = function.replace('@' + elem, str(parameters[elem]))
    return safeEval(function, length=len(xax), x=xax)


class FunctionInputWindow(wc.ToolWindows):

    NAME = "Fitting Function"
    RESIZABLE = True
    MENUDISABLE = False

    def __init__(self, parent, txt):
        super(FunctionInputWindow, self).__init__(parent)
        self.grid.addWidget(QtWidgets.QLabel("Function:"), 1, 0)
        self.valEntry = QtWidgets.QTextEdit()
        self.valEntry.setLineWrapMode(QtWidgets.QTextEdit.NoWrap)
        self.valEntry.setText(txt)
        self.grid.addWidget(self.valEntry, 2, 0)
        self.resize(550, 400)

    def applyFunc(self):
        self.father.function = self.valEntry.toPlainText()
        self.father.functionInputSetup()

    def closeEvent(self, *args):
        self.deleteLater()<|MERGE_RESOLUTION|>--- conflicted
+++ resolved
@@ -2014,15 +2014,9 @@
         for i in range(len(out['amp'])):
             x.append(tmpx)
             if out['mas'][0]:
-<<<<<<< HEAD
-                y = out['amp'][i] * tensorMASDeconvtensorFunc(tmpx, out['t11'][i], out['t22'][i], out['t33'][i], out['lor'][i], out['gauss'][i], self.parent.sw(), self.axAdd, self.axMult, out['spinspeed'][0], out['cheng'][0], out['shiftdef'][-1], out['numssb'][-1])
+                y = out['amp'][i] * simFunc.tensorMASDeconvtensorFunc(tmpx, out['t11'][i], out['t22'][i], out['t33'][i], out['lor'][i], out['gauss'][i], self.parent.sw(), self.axAdd, self.axMult, out['spinspeed'][0], out['cheng'][0], out['shiftdef'][-1], out['numssb'][-1])
             else:
-                y = out['amp'][i] * tensorDeconvtensorFunc(tmpx, out['t11'][i], out['t22'][i], out['t33'][i], out['lor'][i], out['gauss'][i], out['multt'][0], self.parent.sw(), out['weight'][0], self.axAdd, out['shiftdef'][-1], self.axMult)
-=======
-                y = out['amp'][i] * simFunc.tensorMASDeconvtensorFunc(tmpx, out['t11'][i], out['t22'][i], out['t33'][i], out['lor'][i], out['gauss'][i], self.parent.sw, self.axAdd, self.axMult, out['spinspeed'][0], out['cheng'][0], out['shiftdef'][-1], out['numssb'][-1])
-            else:
-                y = out['amp'][i] * simFunc.tensorDeconvtensorFunc(tmpx, out['t11'][i], out['t22'][i], out['t33'][i], out['lor'][i], out['gauss'][i], out['multt'][0], self.parent.sw, out['weight'][0], self.axAdd, out['shiftdef'][-1], self.axMult)
->>>>>>> c1b05dbe
+                y = out['amp'][i] * simFunc.tensorDeconvtensorFunc(tmpx, out['t11'][i], out['t22'][i], out['t33'][i], out['lor'][i], out['gauss'][i], out['multt'][0], self.parent.sw(), out['weight'][0], self.axAdd, out['shiftdef'][-1], self.axMult)
             outCurvePart.append(outCurveBase + y)
             outCurve += y
         self.parent.fitDataList[tuple(self.parent.locList)] = [tmpx, outCurve, x, outCurvePart]
@@ -2302,11 +2296,7 @@
         for i in range(len(out['amp'])):
             x.append(tmpx)
             if out['mas'][0]:
-<<<<<<< HEAD
-                y = out['amp'][i] * quad1MASFunc(tmpx, out['pos'][i], out['cq'][i], out['eta'][i], out['lor'][i], out['gauss'][i], self.parent.sw(), self.axAdd, self.axMult, out['spinspeed'][0], out['cheng'][0], out['I'][0], out['numssb'][0])
-=======
-                y = out['amp'][i] * simFunc.quad1MASFunc(tmpx, out['pos'][i], out['cq'][i], out['eta'][i], out['lor'][i], out['gauss'][i], self.parent.sw, self.axAdd, self.axMult, out['spinspeed'][0], out['cheng'][0], out['I'][0], out['numssb'][0])
->>>>>>> c1b05dbe
+                y = out['amp'][i] * simFunc.quad1MASFunc(tmpx, out['pos'][i], out['cq'][i], out['eta'][i], out['lor'][i], out['gauss'][i], self.parent.sw(), self.axAdd, self.axMult, out['spinspeed'][0], out['cheng'][0], out['I'][0], out['numssb'][0])
             else:
                 y = out['amp'][i] * self.tensorFunc(tmpx, out['I'][0], out['pos'][i], out['cq'][i], out['eta'][i], out['lor'][i], out['gauss'][i], out['anglestuff'][0], self.parent.freq(), self.parent.sw(), out['weight'][0], self.axAdd, self.axMult)
             outCurvePart.append(outCurveBase + y)
@@ -2732,11 +2722,7 @@
         x = []
         for i in range(len(out['pos'])):
             x.append(tmpx)
-<<<<<<< HEAD
-            y = out['amp'][i] * quad2CzjzektensorFunc(out['sigma'][i], out['d'][i], out['pos'][i], out['lor'][i], out['gauss'][i], out['wq'][0], out['eta'][0], out['lib'][0], self.parent.freq(), self.parent.sw(), self.axAdd, self.axMult)
-=======
-            y = out['amp'][i] * simFunc.quad2CzjzektensorFunc(out['sigma'][i], out['d'][i], out['pos'][i], out['lor'][i], out['gauss'][i], out['wq'][0], out['eta'][0], out['lib'][0], self.parent.freq, self.parent.sw, self.axAdd, self.axMult)
->>>>>>> c1b05dbe
+            y = out['amp'][i] * simFunc.quad2CzjzektensorFunc(out['sigma'][i], out['d'][i], out['pos'][i], out['lor'][i], out['gauss'][i], out['wq'][0], out['eta'][0], out['lib'][0], self.parent.freq(), self.parent.sw, self.axAdd, self.axMult)
             outCurvePart.append(outCurveBase + y)
             outCurve += y
         self.parent.fitDataList[tuple(self.parent.locList)] = [tmpx, outCurve, x, outCurvePart]
